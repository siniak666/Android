<?xml version="1.0" encoding="utf-8"?><!--
  ~ Copyright (c) 2019 DuckDuckGo
  ~
  ~ Licensed under the Apache License, Version 2.0 (the "License");
  ~ you may not use this file except in compliance with the License.
  ~ You may obtain a copy of the License at
  ~
  ~     http://www.apache.org/licenses/LICENSE-2.0
  ~
  ~ Unless required by applicable law or agreed to in writing, software
  ~ distributed under the License is distributed on an "AS IS" BASIS,
  ~ WITHOUT WARRANTIES OR CONDITIONS OF ANY KIND, either express or implied.
  ~ See the License for the specific language governing permissions and
  ~ limitations under the License.
  -->

<resources xmlns:tools="http://schemas.android.com/tools" tools:ignore="MissingTranslation">

    <!-- App Tracking Protection -->
    <string name="atp_SettingsTitle">App Tracking Protection</string>
    <string name="atp_SettingsDeviceShieldNeverEnabled">Block app trackers on your device</string>
    <string name="atp_SettingsDeviceShieldEnabled">Enabled</string>
    <string name="atp_SettingsDeviceShieldDisabled">Disabled</string>

<<<<<<< HEAD
    <!-- Downloads -->
    <string name="downloadsMenuItem">Downloads</string>
    <string name="downloadsActivityTitle">Downloads</string>
    <string name="downloadsActivityNoItemsDescription">No files downloaded yet</string>
    <string name="downloadsShareTitle">Share with…</string>
    <string name="downloadsDownloadFinishedActionName">Open</string>
    <string name="downloadsCannotOpenFileErrorMessage">Can\'t open file. Check for compatible app.</string>
    <string name="downloadsFileNotFoundErrorMessage">File no longer exists</string>
    <string name="downloadsItemMenuShare">Share</string>
    <string name="downloadsItemMenuDelete">Delete</string>
    <string name="downloadsItemMenuCancel">Cancel</string>
    <string name="downloadsActivityMenuDeleteAll">Delete All</string>
    <string name="downloadsFileDeletedMessage">Deleted %s</string>
    <string name="downloadsAllFilesDeletedMessage">All files deleted</string>
    <string name="downloadsMoreOptionsContentDescription">More options for %s</string>
    <string name="downloadsUndoActionName">Undo</string>
    <string name="downloadsStateInProgress">In progress…</string>

    <!-- Tabs -->
    <string name="downloadsMenuItemTitle">Downloads</string>

    <!-- Fireproof websites -->
    <string name="fireproofWebsiteEmptyListHint">No Fireproof sites yet</string>
    <string name="fireproofWebsiteSettingSelectionTitle">Fireproof Websites on Sign-in</string>
    <string name="automaticFireproofWebsiteLoginDialogTitle">Fireproof websites automatically on sign-in?</string>
    <string name="automaticFireproofWebsiteLoginDialogDescription">Fireproofing sites will keep you signed in after using the Fire Button. You can always change this later in Settings. </string>
    <string name="automaticFireproofWebsiteLoginDialogFirstOption">Always Fireproof</string>
    <string name="automaticFireproofWebsiteLoginDialogSecondOption">Fireproof this site</string>
    <string name="automaticFireproofWebsiteLoginDialogThirdOption">Not now</string>
    <string name="fireproofWebsiteRemoveAllConfirmation">Fireproofing removed for all sites</string>

    <!-- Dialogs -->
    <string name="removeAll">Remove All</string>

    <!-- App Tracking Protection -->
    <string name="atp_SettingsTitle">App Tracking Protection</string>
    <string name="atp_SettingsDeviceShieldNeverEnabled">Block app trackers on your device</string>
    <string name="atp_SettingsDeviceShieldEnabled">Enabled</string>
    <string name="atp_SettingsDeviceShieldDisabled">Disabled</string>
=======
>>>>>>> 7d8b7c68
</resources><|MERGE_RESOLUTION|>--- conflicted
+++ resolved
@@ -22,46 +22,4 @@
     <string name="atp_SettingsDeviceShieldEnabled">Enabled</string>
     <string name="atp_SettingsDeviceShieldDisabled">Disabled</string>
 
-<<<<<<< HEAD
-    <!-- Downloads -->
-    <string name="downloadsMenuItem">Downloads</string>
-    <string name="downloadsActivityTitle">Downloads</string>
-    <string name="downloadsActivityNoItemsDescription">No files downloaded yet</string>
-    <string name="downloadsShareTitle">Share with…</string>
-    <string name="downloadsDownloadFinishedActionName">Open</string>
-    <string name="downloadsCannotOpenFileErrorMessage">Can\'t open file. Check for compatible app.</string>
-    <string name="downloadsFileNotFoundErrorMessage">File no longer exists</string>
-    <string name="downloadsItemMenuShare">Share</string>
-    <string name="downloadsItemMenuDelete">Delete</string>
-    <string name="downloadsItemMenuCancel">Cancel</string>
-    <string name="downloadsActivityMenuDeleteAll">Delete All</string>
-    <string name="downloadsFileDeletedMessage">Deleted %s</string>
-    <string name="downloadsAllFilesDeletedMessage">All files deleted</string>
-    <string name="downloadsMoreOptionsContentDescription">More options for %s</string>
-    <string name="downloadsUndoActionName">Undo</string>
-    <string name="downloadsStateInProgress">In progress…</string>
-
-    <!-- Tabs -->
-    <string name="downloadsMenuItemTitle">Downloads</string>
-
-    <!-- Fireproof websites -->
-    <string name="fireproofWebsiteEmptyListHint">No Fireproof sites yet</string>
-    <string name="fireproofWebsiteSettingSelectionTitle">Fireproof Websites on Sign-in</string>
-    <string name="automaticFireproofWebsiteLoginDialogTitle">Fireproof websites automatically on sign-in?</string>
-    <string name="automaticFireproofWebsiteLoginDialogDescription">Fireproofing sites will keep you signed in after using the Fire Button. You can always change this later in Settings. </string>
-    <string name="automaticFireproofWebsiteLoginDialogFirstOption">Always Fireproof</string>
-    <string name="automaticFireproofWebsiteLoginDialogSecondOption">Fireproof this site</string>
-    <string name="automaticFireproofWebsiteLoginDialogThirdOption">Not now</string>
-    <string name="fireproofWebsiteRemoveAllConfirmation">Fireproofing removed for all sites</string>
-
-    <!-- Dialogs -->
-    <string name="removeAll">Remove All</string>
-
-    <!-- App Tracking Protection -->
-    <string name="atp_SettingsTitle">App Tracking Protection</string>
-    <string name="atp_SettingsDeviceShieldNeverEnabled">Block app trackers on your device</string>
-    <string name="atp_SettingsDeviceShieldEnabled">Enabled</string>
-    <string name="atp_SettingsDeviceShieldDisabled">Disabled</string>
-=======
->>>>>>> 7d8b7c68
 </resources>