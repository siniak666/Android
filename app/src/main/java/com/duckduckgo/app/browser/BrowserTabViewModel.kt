/*
 * Copyright (c) 2017 DuckDuckGo
 *
 * Licensed under the Apache License, Version 2.0 (the "License");
 * you may not use this file except in compliance with the License.
 * You may obtain a copy of the License at
 *
 *     http://www.apache.org/licenses/LICENSE-2.0
 *
 * Unless required by applicable law or agreed to in writing, software
 * distributed under the License is distributed on an "AS IS" BASIS,
 * WITHOUT WARRANTIES OR CONDITIONS OF ANY KIND, either express or implied.
 * See the License for the specific language governing permissions and
 * limitations under the License.
 */

package com.duckduckgo.app.browser

import android.annotation.SuppressLint
import android.graphics.Bitmap
import android.net.Uri
import android.net.http.SslCertificate
import android.os.Message
import android.print.PrintAttributes
import android.provider.MediaStore
import android.util.Patterns
import android.view.ContextMenu
import android.view.MenuItem
import android.view.MotionEvent.ACTION_UP
import android.view.View
import android.webkit.MimeTypeMap
import android.webkit.PermissionRequest
import android.webkit.SslErrorHandler
import android.webkit.URLUtil
import android.webkit.ValueCallback
import android.webkit.WebChromeClient.FileChooserParams
import android.webkit.WebView
import androidx.annotation.AnyThread
import androidx.annotation.VisibleForTesting
import androidx.core.net.toUri
import androidx.lifecycle.LiveData
import androidx.lifecycle.MutableLiveData
import androidx.lifecycle.Observer
import androidx.lifecycle.ViewModel
import androidx.lifecycle.asLiveData
import androidx.lifecycle.viewModelScope
import androidx.webkit.JavaScriptReplyProxy
import com.duckduckgo.adclick.api.AdClickManager
import com.duckduckgo.anvil.annotations.ContributesViewModel
import com.duckduckgo.app.accessibility.data.AccessibilitySettingsDataStore
import com.duckduckgo.app.autocomplete.api.AutoComplete
import com.duckduckgo.app.autocomplete.api.AutoComplete.AutoCompleteResult
import com.duckduckgo.app.autocomplete.api.AutoComplete.AutoCompleteSuggestion
import com.duckduckgo.app.autocomplete.api.AutoComplete.AutoCompleteSuggestion.AutoCompleteDefaultSuggestion
import com.duckduckgo.app.autocomplete.api.AutoComplete.AutoCompleteSuggestion.AutoCompleteHistoryRelatedSuggestion.AutoCompleteHistorySearchSuggestion
import com.duckduckgo.app.autocomplete.api.AutoComplete.AutoCompleteSuggestion.AutoCompleteHistoryRelatedSuggestion.AutoCompleteHistorySuggestion
import com.duckduckgo.app.autocomplete.api.AutoComplete.AutoCompleteSuggestion.AutoCompleteHistoryRelatedSuggestion.AutoCompleteInAppMessageSuggestion
import com.duckduckgo.app.autocomplete.api.AutoComplete.AutoCompleteSuggestion.AutoCompleteSearchSuggestion
import com.duckduckgo.app.autocomplete.api.AutoComplete.AutoCompleteSuggestion.AutoCompleteUrlSuggestion.AutoCompleteBookmarkSuggestion
import com.duckduckgo.app.autocomplete.api.AutoComplete.AutoCompleteSuggestion.AutoCompleteUrlSuggestion.AutoCompleteSwitchToTabSuggestion
import com.duckduckgo.app.browser.LongPressHandler.RequiredAction
import com.duckduckgo.app.browser.SSLErrorType.EXPIRED
import com.duckduckgo.app.browser.SSLErrorType.GENERIC
import com.duckduckgo.app.browser.SSLErrorType.NONE
import com.duckduckgo.app.browser.SSLErrorType.UNTRUSTED_HOST
import com.duckduckgo.app.browser.SSLErrorType.WRONG_HOST
import com.duckduckgo.app.browser.SpecialUrlDetector.UrlType.AppLink
import com.duckduckgo.app.browser.SpecialUrlDetector.UrlType.NonHttpAppLink
import com.duckduckgo.app.browser.SpecialUrlDetector.UrlType.ShouldLaunchPrivacyProLink
import com.duckduckgo.app.browser.WebViewErrorResponse.LOADING
import com.duckduckgo.app.browser.WebViewErrorResponse.OMITTED
import com.duckduckgo.app.browser.addtohome.AddToHomeCapabilityDetector
import com.duckduckgo.app.browser.applinks.AppLinksHandler
import com.duckduckgo.app.browser.camera.CameraHardwareChecker
import com.duckduckgo.app.browser.certificates.BypassedSSLCertificatesRepository
import com.duckduckgo.app.browser.certificates.remoteconfig.SSLCertificatesFeature
import com.duckduckgo.app.browser.commands.Command
import com.duckduckgo.app.browser.commands.Command.AddHomeShortcut
import com.duckduckgo.app.browser.commands.Command.AskToAutomateFireproofWebsite
import com.duckduckgo.app.browser.commands.Command.AskToDisableLoginDetection
import com.duckduckgo.app.browser.commands.Command.AskToFireproofWebsite
import com.duckduckgo.app.browser.commands.Command.AutocompleteItemRemoved
import com.duckduckgo.app.browser.commands.Command.BrokenSiteFeedback
import com.duckduckgo.app.browser.commands.Command.CancelIncomingAutofillRequest
import com.duckduckgo.app.browser.commands.Command.ChildTabClosed
import com.duckduckgo.app.browser.commands.Command.ConvertBlobToDataUri
import com.duckduckgo.app.browser.commands.Command.CopyAliasToClipboard
import com.duckduckgo.app.browser.commands.Command.CopyLink
import com.duckduckgo.app.browser.commands.Command.DeleteFavoriteConfirmation
import com.duckduckgo.app.browser.commands.Command.DeleteFireproofConfirmation
import com.duckduckgo.app.browser.commands.Command.DeleteSavedSiteConfirmation
import com.duckduckgo.app.browser.commands.Command.DialNumber
import com.duckduckgo.app.browser.commands.Command.DismissFindInPage
import com.duckduckgo.app.browser.commands.Command.DownloadImage
import com.duckduckgo.app.browser.commands.Command.EditWithSelectedQuery
import com.duckduckgo.app.browser.commands.Command.EmailSignEvent
import com.duckduckgo.app.browser.commands.Command.ExtractUrlFromCloakedAmpLink
import com.duckduckgo.app.browser.commands.Command.FindInPageCommand
import com.duckduckgo.app.browser.commands.Command.GenerateWebViewPreviewImage
import com.duckduckgo.app.browser.commands.Command.HandleNonHttpAppLink
import com.duckduckgo.app.browser.commands.Command.HideKeyboard
import com.duckduckgo.app.browser.commands.Command.HideOnboardingDaxDialog
import com.duckduckgo.app.browser.commands.Command.HideSSLError
import com.duckduckgo.app.browser.commands.Command.HideWebContent
import com.duckduckgo.app.browser.commands.Command.InjectEmailAddress
import com.duckduckgo.app.browser.commands.Command.LaunchAddWidget
import com.duckduckgo.app.browser.commands.Command.LaunchAutofillSettings
import com.duckduckgo.app.browser.commands.Command.LaunchFireDialogFromOnboardingDialog
import com.duckduckgo.app.browser.commands.Command.LaunchNewTab
import com.duckduckgo.app.browser.commands.Command.LaunchPrivacyPro
import com.duckduckgo.app.browser.commands.Command.LaunchTabSwitcher
import com.duckduckgo.app.browser.commands.Command.LoadExtractedUrl
import com.duckduckgo.app.browser.commands.Command.OpenAppLink
import com.duckduckgo.app.browser.commands.Command.OpenInNewBackgroundTab
import com.duckduckgo.app.browser.commands.Command.OpenInNewTab
import com.duckduckgo.app.browser.commands.Command.OpenMessageInNewTab
import com.duckduckgo.app.browser.commands.Command.PrintLink
import com.duckduckgo.app.browser.commands.Command.RefreshUserAgent
import com.duckduckgo.app.browser.commands.Command.RequestFileDownload
import com.duckduckgo.app.browser.commands.Command.RequiresAuthentication
import com.duckduckgo.app.browser.commands.Command.ResetHistory
import com.duckduckgo.app.browser.commands.Command.SaveCredentials
import com.duckduckgo.app.browser.commands.Command.ScreenLock
import com.duckduckgo.app.browser.commands.Command.ScreenUnlock
import com.duckduckgo.app.browser.commands.Command.SendEmail
import com.duckduckgo.app.browser.commands.Command.SendResponseToJs
import com.duckduckgo.app.browser.commands.Command.SendSms
import com.duckduckgo.app.browser.commands.Command.SetBrowserBackground
import com.duckduckgo.app.browser.commands.Command.SetOnboardingDialogBackground
import com.duckduckgo.app.browser.commands.Command.ShareLink
import com.duckduckgo.app.browser.commands.Command.ShowAppLinkPrompt
import com.duckduckgo.app.browser.commands.Command.ShowBackNavigationHistory
import com.duckduckgo.app.browser.commands.Command.ShowDomainHasPermissionMessage
import com.duckduckgo.app.browser.commands.Command.ShowEditSavedSiteDialog
import com.duckduckgo.app.browser.commands.Command.ShowEmailProtectionChooseEmailPrompt
import com.duckduckgo.app.browser.commands.Command.ShowErrorWithAction
import com.duckduckgo.app.browser.commands.Command.ShowExistingImageOrCameraChooser
import com.duckduckgo.app.browser.commands.Command.ShowFaviconsPrompt
import com.duckduckgo.app.browser.commands.Command.ShowFileChooser
import com.duckduckgo.app.browser.commands.Command.ShowFireproofWebSiteConfirmation
import com.duckduckgo.app.browser.commands.Command.ShowFullScreen
import com.duckduckgo.app.browser.commands.Command.ShowImageCamera
import com.duckduckgo.app.browser.commands.Command.ShowKeyboard
import com.duckduckgo.app.browser.commands.Command.ShowPrivacyProtectionDisabledConfirmation
import com.duckduckgo.app.browser.commands.Command.ShowPrivacyProtectionEnabledConfirmation
import com.duckduckgo.app.browser.commands.Command.ShowRemoveSearchSuggestionDialog
import com.duckduckgo.app.browser.commands.Command.ShowSSLError
import com.duckduckgo.app.browser.commands.Command.ShowSavedSiteAddedConfirmation
import com.duckduckgo.app.browser.commands.Command.ShowSitePermissionsDialog
import com.duckduckgo.app.browser.commands.Command.ShowSoundRecorder
import com.duckduckgo.app.browser.commands.Command.ShowUserCredentialSavedOrUpdatedConfirmation
import com.duckduckgo.app.browser.commands.Command.ShowVideoCamera
import com.duckduckgo.app.browser.commands.Command.ShowWebContent
import com.duckduckgo.app.browser.commands.Command.ShowWebPageTitle
import com.duckduckgo.app.browser.commands.Command.ToggleReportFeedback
import com.duckduckgo.app.browser.commands.Command.WebShareRequest
import com.duckduckgo.app.browser.commands.Command.WebViewError
import com.duckduckgo.app.browser.commands.NavigationCommand
import com.duckduckgo.app.browser.customtabs.CustomTabPixelNames
import com.duckduckgo.app.browser.duckplayer.DUCK_PLAYER_FEATURE_NAME
import com.duckduckgo.app.browser.duckplayer.DUCK_PLAYER_PAGE_FEATURE_NAME
import com.duckduckgo.app.browser.duckplayer.DuckPlayerJSHelper
import com.duckduckgo.app.browser.favicon.FaviconManager
import com.duckduckgo.app.browser.favicon.FaviconSource.ImageFavicon
import com.duckduckgo.app.browser.favicon.FaviconSource.UrlFavicon
import com.duckduckgo.app.browser.history.NavigationHistoryAdapter.NavigationHistoryListener
import com.duckduckgo.app.browser.httperrors.HttpErrorPixelName
import com.duckduckgo.app.browser.httperrors.HttpErrorPixels
import com.duckduckgo.app.browser.logindetection.FireproofDialogsEventHandler
import com.duckduckgo.app.browser.logindetection.FireproofDialogsEventHandler.Event
import com.duckduckgo.app.browser.logindetection.LoginDetected
import com.duckduckgo.app.browser.logindetection.NavigationAwareLoginDetector
import com.duckduckgo.app.browser.logindetection.NavigationEvent
import com.duckduckgo.app.browser.model.BasicAuthenticationCredentials
import com.duckduckgo.app.browser.model.BasicAuthenticationRequest
import com.duckduckgo.app.browser.model.LongPressTarget
import com.duckduckgo.app.browser.newtab.FavoritesQuickAccessAdapter
import com.duckduckgo.app.browser.omnibar.ChangeOmnibarPositionFeature
import com.duckduckgo.app.browser.omnibar.OmnibarEntryConverter
import com.duckduckgo.app.browser.omnibar.QueryOrigin
import com.duckduckgo.app.browser.omnibar.QueryOrigin.FromAutocomplete
import com.duckduckgo.app.browser.omnibar.model.OmnibarPosition
import com.duckduckgo.app.browser.omnibar.model.OmnibarPosition.BOTTOM
import com.duckduckgo.app.browser.omnibar.model.OmnibarPosition.TOP
import com.duckduckgo.app.browser.refreshpixels.RefreshPixelSender
import com.duckduckgo.app.browser.session.WebViewSessionStorage
import com.duckduckgo.app.browser.urlextraction.UrlExtractionListener
import com.duckduckgo.app.browser.viewstate.AccessibilityViewState
import com.duckduckgo.app.browser.viewstate.AutoCompleteViewState
import com.duckduckgo.app.browser.viewstate.BrowserViewState
import com.duckduckgo.app.browser.viewstate.CtaViewState
import com.duckduckgo.app.browser.viewstate.FindInPageViewState
import com.duckduckgo.app.browser.viewstate.GlobalLayoutViewState
import com.duckduckgo.app.browser.viewstate.GlobalLayoutViewState.Browser
import com.duckduckgo.app.browser.viewstate.GlobalLayoutViewState.Invalidated
import com.duckduckgo.app.browser.viewstate.HighlightableButton
import com.duckduckgo.app.browser.viewstate.LoadingViewState
import com.duckduckgo.app.browser.viewstate.OmnibarViewState
import com.duckduckgo.app.browser.viewstate.PrivacyShieldViewState
import com.duckduckgo.app.browser.viewstate.SavedSiteChangedViewState
import com.duckduckgo.app.browser.webview.SslWarningLayout.Action
import com.duckduckgo.app.cta.ui.Cta
import com.duckduckgo.app.cta.ui.CtaViewModel
import com.duckduckgo.app.cta.ui.DaxBubbleCta
import com.duckduckgo.app.cta.ui.HomePanelCta
import com.duckduckgo.app.cta.ui.OnboardingDaxDialogCta
import com.duckduckgo.app.di.AppCoroutineScope
import com.duckduckgo.app.fire.fireproofwebsite.data.FireproofWebsiteEntity
import com.duckduckgo.app.fire.fireproofwebsite.data.FireproofWebsiteRepository
import com.duckduckgo.app.fire.fireproofwebsite.ui.AutomaticFireproofSetting.ALWAYS
import com.duckduckgo.app.fire.fireproofwebsite.ui.AutomaticFireproofSetting.ASK_EVERY_TIME
import com.duckduckgo.app.generalsettings.showonapplaunch.ShowOnAppLaunchOptionHandler
import com.duckduckgo.app.global.events.db.UserEventKey
import com.duckduckgo.app.global.events.db.UserEventsStore
import com.duckduckgo.app.global.model.PrivacyShield
import com.duckduckgo.app.global.model.Site
import com.duckduckgo.app.global.model.SiteFactory
import com.duckduckgo.app.global.model.domain
import com.duckduckgo.app.global.model.domainMatchesUrl
import com.duckduckgo.app.location.data.LocationPermissionType
import com.duckduckgo.app.onboarding.ui.page.extendedonboarding.HighlightsOnboardingExperimentManager
import com.duckduckgo.app.pixels.AppPixelName
import com.duckduckgo.app.pixels.AppPixelName.AUTOCOMPLETE_BANNER_DISMISSED
import com.duckduckgo.app.pixels.AppPixelName.AUTOCOMPLETE_BANNER_SHOWN
import com.duckduckgo.app.pixels.AppPixelName.AUTOCOMPLETE_HISTORY_SEARCH_SELECTION
import com.duckduckgo.app.pixels.AppPixelName.AUTOCOMPLETE_HISTORY_SITE_SELECTION
import com.duckduckgo.app.pixels.AppPixelName.AUTOCOMPLETE_RESULT_DELETED
import com.duckduckgo.app.pixels.AppPixelName.AUTOCOMPLETE_RESULT_DELETED_DAILY
import com.duckduckgo.app.pixels.AppPixelName.AUTOCOMPLETE_SEARCH_PHRASE_SELECTION
import com.duckduckgo.app.pixels.AppPixelName.AUTOCOMPLETE_SEARCH_WEBSITE_SELECTION
import com.duckduckgo.app.pixels.AppPixelName.ONBOARDING_DAX_CTA_CANCEL_BUTTON
import com.duckduckgo.app.pixels.AppPixelName.ONBOARDING_SEARCH_CUSTOM
import com.duckduckgo.app.pixels.AppPixelName.ONBOARDING_VISIT_SITE_CUSTOM
import com.duckduckgo.app.pixels.remoteconfig.AndroidBrowserConfigFeature
import com.duckduckgo.app.privacy.db.NetworkLeaderboardDao
import com.duckduckgo.app.privacy.db.UserAllowListRepository
import com.duckduckgo.app.settings.db.SettingsDataStore
import com.duckduckgo.app.statistics.api.StatisticsUpdater
import com.duckduckgo.app.statistics.pixels.Pixel
import com.duckduckgo.app.statistics.pixels.Pixel.PixelParameter
import com.duckduckgo.app.statistics.pixels.Pixel.PixelType.Count
import com.duckduckgo.app.statistics.pixels.Pixel.PixelType.Daily
import com.duckduckgo.app.statistics.pixels.Pixel.PixelType.Unique
import com.duckduckgo.app.statistics.pixels.Pixel.PixelValues.DAX_FIRE_DIALOG_CTA
import com.duckduckgo.app.surrogates.SurrogateResponse
import com.duckduckgo.app.tabs.model.TabEntity
import com.duckduckgo.app.tabs.model.TabRepository
import com.duckduckgo.app.trackerdetection.model.TrackingEvent
import com.duckduckgo.app.usage.search.SearchCountDao
import com.duckduckgo.autofill.api.AutofillCapabilityChecker
import com.duckduckgo.autofill.api.domain.app.LoginCredentials
import com.duckduckgo.autofill.api.email.EmailManager
import com.duckduckgo.autofill.api.passwordgeneration.AutomaticSavedLoginsMonitor
import com.duckduckgo.autofill.impl.AutofillFireproofDialogSuppressor
import com.duckduckgo.browser.api.UserBrowserProperties
import com.duckduckgo.browser.api.brokensite.BrokenSiteData
import com.duckduckgo.browser.api.brokensite.BrokenSiteData.ReportFlow.MENU
import com.duckduckgo.common.utils.AppUrl
import com.duckduckgo.common.utils.ConflatedJob
import com.duckduckgo.common.utils.DispatcherProvider
import com.duckduckgo.common.utils.SingleLiveEvent
import com.duckduckgo.common.utils.baseHost
import com.duckduckgo.common.utils.device.DeviceInfo
import com.duckduckgo.common.utils.extensions.asLocationPermissionOrigin
import com.duckduckgo.common.utils.isMobileSite
import com.duckduckgo.common.utils.plugins.PluginPoint
import com.duckduckgo.common.utils.plugins.headers.CustomHeadersProvider
import com.duckduckgo.common.utils.toDesktopUri
import com.duckduckgo.di.scopes.FragmentScope
import com.duckduckgo.downloads.api.DownloadCommand
import com.duckduckgo.downloads.api.DownloadStateListener
import com.duckduckgo.downloads.api.FileDownloader
import com.duckduckgo.downloads.api.FileDownloader.PendingFileDownload
import com.duckduckgo.duckplayer.api.DuckPlayer
import com.duckduckgo.duckplayer.api.DuckPlayer.DuckPlayerState.ENABLED
import com.duckduckgo.history.api.NavigationHistory
import com.duckduckgo.js.messaging.api.JsCallbackData
import com.duckduckgo.newtabpage.impl.pixels.NewTabPixels
import com.duckduckgo.privacy.config.api.AmpLinkInfo
import com.duckduckgo.privacy.config.api.AmpLinks
import com.duckduckgo.privacy.config.api.ContentBlocking
import com.duckduckgo.privacy.config.api.TrackingParameters
import com.duckduckgo.privacy.dashboard.api.PrivacyProtectionTogglePlugin
import com.duckduckgo.privacy.dashboard.api.PrivacyToggleOrigin
import com.duckduckgo.privacy.dashboard.api.ui.ToggleReports
import com.duckduckgo.privacy.dashboard.impl.pixels.PrivacyDashboardPixels
import com.duckduckgo.privacyprotectionspopup.api.PrivacyProtectionsPopupExperimentExternalPixels
import com.duckduckgo.privacyprotectionspopup.api.PrivacyProtectionsPopupManager
import com.duckduckgo.privacyprotectionspopup.api.PrivacyProtectionsPopupUiEvent
import com.duckduckgo.privacyprotectionspopup.api.PrivacyProtectionsToggleUsageListener
import com.duckduckgo.savedsites.api.SavedSitesRepository
import com.duckduckgo.savedsites.api.models.BookmarkFolder
import com.duckduckgo.savedsites.api.models.SavedSite
import com.duckduckgo.savedsites.api.models.SavedSite.Bookmark
import com.duckduckgo.savedsites.api.models.SavedSite.Favorite
import com.duckduckgo.savedsites.impl.SavedSitesPixelName
import com.duckduckgo.savedsites.impl.dialogs.EditSavedSiteDialogFragment.DeleteBookmarkListener
import com.duckduckgo.savedsites.impl.dialogs.EditSavedSiteDialogFragment.EditSavedSiteListener
import com.duckduckgo.site.permissions.api.SitePermissionsManager
import com.duckduckgo.site.permissions.api.SitePermissionsManager.LocationPermissionRequest
import com.duckduckgo.site.permissions.api.SitePermissionsManager.SitePermissionQueryResponse
import com.duckduckgo.site.permissions.api.SitePermissionsManager.SitePermissions
import com.duckduckgo.subscriptions.api.Subscriptions
import com.duckduckgo.sync.api.favicons.FaviconsFetchingPrompt
import com.duckduckgo.voice.api.VoiceSearchAvailability
import com.duckduckgo.voice.api.VoiceSearchAvailabilityPixelLogger
import dagger.Lazy
import io.reactivex.schedulers.Schedulers
import java.net.URI
import java.net.URISyntaxException
import java.util.Locale
import java.util.concurrent.atomic.AtomicBoolean
import javax.inject.Inject
import kotlin.collections.List
import kotlin.collections.Map
import kotlin.collections.MutableMap
import kotlin.collections.any
import kotlin.collections.component1
import kotlin.collections.component2
import kotlin.collections.contains
import kotlin.collections.drop
import kotlin.collections.emptyList
import kotlin.collections.emptyMap
import kotlin.collections.filter
import kotlin.collections.filterNot
import kotlin.collections.firstOrNull
import kotlin.collections.forEach
import kotlin.collections.isNotEmpty
import kotlin.collections.iterator
import kotlin.collections.map
import kotlin.collections.mapOf
import kotlin.collections.minus
import kotlin.collections.mutableMapOf
import kotlin.collections.mutableSetOf
import kotlin.collections.plus
import kotlin.collections.set
import kotlin.collections.setOf
import kotlin.collections.take
import kotlin.collections.toList
import kotlin.collections.toMutableMap
import kotlinx.coroutines.CoroutineScope
import kotlinx.coroutines.ExperimentalCoroutinesApi
import kotlinx.coroutines.FlowPreview
import kotlinx.coroutines.Job
import kotlinx.coroutines.delay
import kotlinx.coroutines.flow.Flow
import kotlinx.coroutines.flow.MutableStateFlow
import kotlinx.coroutines.flow.asStateFlow
import kotlinx.coroutines.flow.catch
import kotlinx.coroutines.flow.combine
import kotlinx.coroutines.flow.debounce
import kotlinx.coroutines.flow.distinctUntilChanged
import kotlinx.coroutines.flow.drop
import kotlinx.coroutines.flow.flatMapLatest
import kotlinx.coroutines.flow.flowOn
import kotlinx.coroutines.flow.launchIn
import kotlinx.coroutines.flow.map
import kotlinx.coroutines.flow.onEach
import kotlinx.coroutines.launch
import kotlinx.coroutines.withContext
import okhttp3.HttpUrl.Companion.toHttpUrlOrNull
import org.json.JSONArray
import org.json.JSONObject
import timber.log.Timber

@ContributesViewModel(FragmentScope::class)
class BrowserTabViewModel @Inject constructor(
    private val statisticsUpdater: StatisticsUpdater,
    private val queryUrlConverter: OmnibarEntryConverter,
    private val duckDuckGoUrlDetector: DuckDuckGoUrlDetector,
    private val siteFactory: SiteFactory,
    private val tabRepository: TabRepository,
    private val userAllowListRepository: UserAllowListRepository,
    private val contentBlocking: ContentBlocking,
    private val networkLeaderboardDao: NetworkLeaderboardDao,
    private val savedSitesRepository: SavedSitesRepository,
    private val fireproofWebsiteRepository: FireproofWebsiteRepository,
    private val navigationAwareLoginDetector: NavigationAwareLoginDetector,
    private val autoComplete: AutoComplete,
    private val appSettingsPreferencesStore: SettingsDataStore,
    private val longPressHandler: LongPressHandler,
    private val webViewSessionStorage: WebViewSessionStorage,
    private val specialUrlDetector: SpecialUrlDetector,
    private val faviconManager: FaviconManager,
    private val addToHomeCapabilityDetector: AddToHomeCapabilityDetector,
    private val ctaViewModel: CtaViewModel,
    private val searchCountDao: SearchCountDao,
    private val pixel: Pixel,
    private val dispatchers: DispatcherProvider,
    private val userEventsStore: UserEventsStore,
    private val fileDownloader: FileDownloader,
    private val fireproofDialogsEventHandler: FireproofDialogsEventHandler,
    private val emailManager: EmailManager,
    private val accessibilitySettingsDataStore: AccessibilitySettingsDataStore,
    @AppCoroutineScope private val appCoroutineScope: CoroutineScope,
    private val appLinksHandler: AppLinksHandler,
    private val ampLinks: AmpLinks,
    private val trackingParameters: TrackingParameters,
    private val downloadCallback: DownloadStateListener,
    private val voiceSearchAvailability: VoiceSearchAvailability,
    private val voiceSearchPixelLogger: VoiceSearchAvailabilityPixelLogger,
    private val settingsDataStore: SettingsDataStore,
    private val autofillCapabilityChecker: AutofillCapabilityChecker,
    private val adClickManager: AdClickManager,
    private val autofillFireproofDialogSuppressor: AutofillFireproofDialogSuppressor,
    private val automaticSavedLoginsMonitor: AutomaticSavedLoginsMonitor,
    private val device: DeviceInfo,
    private val sitePermissionsManager: SitePermissionsManager,
    private val cameraHardwareChecker: CameraHardwareChecker,
    private val androidBrowserConfig: AndroidBrowserConfigFeature,
    private val privacyProtectionsPopupManager: PrivacyProtectionsPopupManager,
    private val privacyProtectionsToggleUsageListener: PrivacyProtectionsToggleUsageListener,
    private val privacyProtectionsPopupExperimentExternalPixels: PrivacyProtectionsPopupExperimentExternalPixels,
    private val faviconsFetchingPrompt: FaviconsFetchingPrompt,
    private val subscriptions: Subscriptions,
    private val sslCertificatesFeature: SSLCertificatesFeature,
    private val bypassedSSLCertificatesRepository: BypassedSSLCertificatesRepository,
    private val userBrowserProperties: UserBrowserProperties,
    private val history: NavigationHistory,
    private val newTabPixels: Lazy<NewTabPixels>, // Lazy to construct the instance and deps only when actually sending the pixel
    private val httpErrorPixels: Lazy<HttpErrorPixels>,
    private val duckPlayer: DuckPlayer,
    private val duckPlayerJSHelper: DuckPlayerJSHelper,
    private val refreshPixelSender: RefreshPixelSender,
    private val changeOmnibarPositionFeature: ChangeOmnibarPositionFeature,
    private val highlightsOnboardingExperimentManager: HighlightsOnboardingExperimentManager,
    private val privacyProtectionTogglePlugin: PluginPoint<PrivacyProtectionTogglePlugin>,
    private val showOnAppLaunchOptionHandler: ShowOnAppLaunchOptionHandler,
<<<<<<< HEAD
    private val toggleReports: ToggleReports,
=======
    private val customHeadersProvider: CustomHeadersProvider,
>>>>>>> 9f2134c6
) : WebViewClientListener,
    EditSavedSiteListener,
    DeleteBookmarkListener,
    UrlExtractionListener,
    ViewModel(),
    NavigationHistoryListener {

    private var buildingSiteFactoryJob: Job? = null
    private var hasUserSeenHistoryIAM = false
    private var lastAutoCompleteState: AutoCompleteViewState? = null

    // Map<String, Map<String, JavaScriptReplyProxy>>() = Map<Origin, Map<location.href, JavaScriptReplyProxy>>()
    private val fixedReplyProxyMap = mutableMapOf<String, Map<String, JavaScriptReplyProxy>>()

    data class FileChooserRequestedParams(
        val filePickingMode: Int,
        val acceptMimeTypes: List<String>,
    )

    val autoCompleteViewState: MutableLiveData<AutoCompleteViewState> = MutableLiveData()
    val browserViewState: MutableLiveData<BrowserViewState> = MutableLiveData()
    val globalLayoutState: MutableLiveData<GlobalLayoutViewState> = MutableLiveData()
    val loadingViewState: MutableLiveData<LoadingViewState> = MutableLiveData()
    val omnibarViewState: MutableLiveData<OmnibarViewState> = MutableLiveData()
    val findInPageViewState: MutableLiveData<FindInPageViewState> = MutableLiveData()
    val accessibilityViewState: MutableLiveData<AccessibilityViewState> = MutableLiveData()
    val ctaViewState: MutableLiveData<CtaViewState> = MutableLiveData()
    var siteLiveData: MutableLiveData<Site> = MutableLiveData()
    val privacyShieldViewState: MutableLiveData<PrivacyShieldViewState> = MutableLiveData()

    // if navigating from home, want to know if a site was loaded previously to decide whether to reset WebView
    private var returnedHomeAfterSiteLoaded = false
    var skipHome = false
    var hasCtaBeenShownForCurrentPage: AtomicBoolean = AtomicBoolean(false)
    val tabs: LiveData<List<TabEntity>> = tabRepository.liveTabs
    val liveSelectedTab: LiveData<TabEntity> = tabRepository.liveSelectedTab
    val command: SingleLiveEvent<Command> = SingleLiveEvent()
    private var refreshOnViewVisible = MutableStateFlow(true)
    private var ctaChangedTicker = MutableStateFlow("")
    val hiddenIds = MutableStateFlow(HiddenBookmarksIds())

    data class HiddenBookmarksIds(
        val favorites: List<String> = emptyList(),
        val bookmarks: List<String> = emptyList(),
    )

    /*
      Used to prevent autofill credential picker from automatically showing
      Useful if user has done something that would result in a strange UX to then show the picker
      This only prevents against automatically showing; if the user taps on an autofill field directly, the dialog can still show
     */
    private var canAutofillSelectCredentialsDialogCanAutomaticallyShow = true

    val url: String?
        get() = site?.url

    val title: String?
        get() = site?.title

    private var locationPermissionRequest: LocationPermissionRequest? = null
    private val locationPermissionMessages: MutableMap<String, Boolean> = mutableMapOf()
    private val locationPermissionSession: MutableMap<String, LocationPermissionType> = mutableMapOf()

    @VisibleForTesting
    internal val autoCompleteStateFlow = MutableStateFlow("")
    private val fireproofWebsiteState: LiveData<List<FireproofWebsiteEntity>> = fireproofWebsiteRepository.getFireproofWebsites()

    @ExperimentalCoroutinesApi
    @FlowPreview
    private val showPulseAnimation: LiveData<Boolean> = ctaViewModel.showFireButtonPulseAnimation.asLiveData(
        context = viewModelScope.coroutineContext,
    )

    private var autoCompleteJob = ConflatedJob()
    private var site: Site? = null
    private lateinit var tabId: String
    private var webNavigationState: WebNavigationState? = null
    private var httpsUpgraded = false
    private val browserStateModifier = BrowserStateModifier()
    private var faviconPrefetchJob: Job? = null
    private var deferredBlankSite: Job? = null
    private var accessibilityObserver: Job? = null
    private var isProcessingTrackingLink = false
    private var isLinkOpenedInNewTab = false
    private var allowlistRefreshTriggerJob: Job? = null

    private val fireproofWebsitesObserver = Observer<List<FireproofWebsiteEntity>> {
        browserViewState.value = currentBrowserViewState().copy(isFireproofWebsite = isFireproofWebsite())
    }

    private val fireproofDialogEventObserver = Observer<Event> { event ->
        command.value = when (event) {
            is Event.AskToDisableLoginDetection -> AskToDisableLoginDetection
            is Event.FireproofWebSiteSuccess -> ShowFireproofWebSiteConfirmation(event.fireproofWebsiteEntity)
        }
    }

    @ExperimentalCoroutinesApi
    private val fireButtonAnimation = Observer<Boolean> { shouldShowAnimation ->
        Timber.i("shouldShowAnimation $shouldShowAnimation")
        if (currentBrowserViewState().fireButton is HighlightableButton.Visible) {
            browserViewState.value = currentBrowserViewState().copy(fireButton = HighlightableButton.Visible(highlighted = shouldShowAnimation))
        }

        if (shouldShowAnimation) {
            registerAndScheduleDismissAction()
        }
    }

    private fun registerAndScheduleDismissAction() {
        viewModelScope.launch(dispatchers.io()) {
            val fireButtonHighlightedEvent = userEventsStore.getUserEvent(UserEventKey.FIRE_BUTTON_HIGHLIGHTED)
            if (fireButtonHighlightedEvent == null) {
                userEventsStore.registerUserEvent(UserEventKey.FIRE_BUTTON_HIGHLIGHTED)
            }
            val pulseElapsedTime = System.currentTimeMillis() - (fireButtonHighlightedEvent?.timestamp ?: System.currentTimeMillis())
            val pulsePendingTime = ONE_HOUR_IN_MS - pulseElapsedTime
            delay(pulsePendingTime)
            ctaViewModel.dismissPulseAnimation()
        }
    }

    private val loginDetectionObserver = Observer<LoginDetected> { loginEvent ->
        Timber.i("LoginDetection for $loginEvent")
        viewModelScope.launch(dispatchers.io()) {
            val canPromptAboutFireproofing = !autofillFireproofDialogSuppressor.isAutofillPreventingFireproofPrompts()

            if (!isFireproofWebsite(loginEvent.forwardedToDomain)) {
                withContext(dispatchers.main()) {
                    val showAutomaticFireproofDialog =
                        settingsDataStore.automaticFireproofSetting == ASK_EVERY_TIME && settingsDataStore.showAutomaticFireproofDialog
                    when {
                        showAutomaticFireproofDialog -> {
                            if (canPromptAboutFireproofing) {
                                command.value = AskToAutomateFireproofWebsite(FireproofWebsiteEntity(loginEvent.forwardedToDomain))
                            }
                        }

                        settingsDataStore.automaticFireproofSetting == ALWAYS ->
                            fireproofDialogsEventHandler.onUserConfirmedFireproofDialog(loginEvent.forwardedToDomain)

                        else -> {
                            if (canPromptAboutFireproofing) {
                                command.value = AskToFireproofWebsite(FireproofWebsiteEntity(loginEvent.forwardedToDomain))
                            }
                        }
                    }
                }
            }
        }
    }

    init {
        initializeViewStates()
        logVoiceSearchAvailability()

        fireproofWebsiteState.observeForever(fireproofWebsitesObserver)
        fireproofDialogsEventHandler.event.observeForever(fireproofDialogEventObserver)
        navigationAwareLoginDetector.loginEventLiveData.observeForever(loginDetectionObserver)
        showPulseAnimation.observeForever(fireButtonAnimation)

        tabRepository.childClosedTabs.onEach { closedTab ->
            if (this@BrowserTabViewModel::tabId.isInitialized && tabId == closedTab) {
                command.value = ChildTabClosed
            }
        }.launchIn(viewModelScope)

        emailManager.signedInFlow().onEach { isSignedIn ->
            browserViewState.value = currentBrowserViewState().copy(isEmailSignedIn = isSignedIn)
            command.value = EmailSignEvent
        }.launchIn(viewModelScope)

        observeAccessibilitySettings()

        savedSitesRepository.getFavorites()
            .combine(hiddenIds) { favorites, hiddenIds ->
                favorites.filter { it.id !in hiddenIds.favorites }
            }
            .flowOn(dispatchers.io())
            .onEach { filteredFavourites ->
                withContext(dispatchers.main()) {
                    val favorites = filteredFavourites.map { FavoritesQuickAccessAdapter.QuickAccessFavorite(it) }
                    autoCompleteViewState.value = currentAutoCompleteViewState().copy(favorites = favorites)
                    val favorite = filteredFavourites.firstOrNull { it.url == url }
                    browserViewState.value = currentBrowserViewState().copy(favorite = favorite)
                }
            }
            .launchIn(viewModelScope)

        savedSitesRepository.getBookmarks()
            .flowOn(dispatchers.io())
            .combine(hiddenIds) { bookmarks, hiddenIds ->
                bookmarks.filter { it.id !in hiddenIds.bookmarks }
            }
            .map { bookmarks ->
                val bookmark = bookmarks.firstOrNull { it.url == url }
                val isFavorite = currentBrowserViewState().favorite != null
                browserViewState.value = currentBrowserViewState().copy(bookmark = bookmark?.copy(isFavorite = isFavorite))
            }
            .flowOn(dispatchers.main())
            .launchIn(viewModelScope)

        viewModelScope.launch(dispatchers.io()) {
            ctaChangedTicker.asStateFlow()
                .onEach { ticker ->
                    Timber.v("RMF: $ticker")

                    if (ticker.isEmpty()) return@onEach
                    if (currentBrowserViewState().browserShowing) return@onEach

                    val cta = currentCtaViewState().cta?.takeUnless { it ->
                        it is HomePanelCta
                    }

                    withContext(dispatchers.main()) {
                        ctaViewState.value = currentCtaViewState().copy(
                            cta = cta,
                        )
                    }
                }
                .flowOn(dispatchers.io())
                .launchIn(viewModelScope)
        }

        privacyProtectionsPopupManager.viewState
            .onEach { popupViewState ->
                browserViewState.value = currentBrowserViewState().copy(privacyProtectionsPopupViewState = popupViewState)
            }
            .launchIn(viewModelScope)

        duckPlayer.observeUserPreferences()
            .onEach { preferences ->
                command.value = duckPlayerJSHelper.userPreferencesUpdated(preferences)
            }
            .flowOn(dispatchers.main())
            .launchIn(viewModelScope)
    }

    fun loadData(
        tabId: String,
        initialUrl: String?,
        skipHome: Boolean,
        isExternal: Boolean,
    ) {
        this.tabId = tabId
        this.skipHome = skipHome
        siteLiveData = tabRepository.retrieveSiteData(tabId)
        site = siteLiveData.value

        initialUrl?.let { buildSiteFactory(it, stillExternal = isExternal) }
    }

    fun onViewReady() {
        url?.let {
            onUserSubmittedQuery(it)
        }
    }

    fun onViewRecreated() {
        observeAccessibilitySettings()
    }

    fun observeAccessibilitySettings() {
        accessibilityObserver?.cancel()
        accessibilityObserver = accessibilitySettingsDataStore.settingsFlow()
            .combine(refreshOnViewVisible.asStateFlow(), ::Pair)
            .onEach { (settings, viewVisible) ->
                Timber.v("Accessibility: newSettings $settings, $viewVisible")
                val shouldRefreshWebview =
                    (currentAccessibilityViewState().forceZoom != settings.forceZoom) || currentAccessibilityViewState().refreshWebView
                accessibilityViewState.value =
                    currentAccessibilityViewState().copy(
                        fontSize = settings.fontSize,
                        forceZoom = settings.forceZoom,
                        refreshWebView = shouldRefreshWebview,
                    )
            }.launchIn(viewModelScope)
    }

    override fun getCurrentTabId(): String = tabId

    fun onMessageProcessed() {
        showBrowser()
    }

    fun downloadCommands(): Flow<DownloadCommand> {
        return downloadCallback.commands()
    }

    private fun buildSiteFactory(
        url: String,
        title: String? = null,
        stillExternal: Boolean? = false,
    ) {
        Timber.v("buildSiteFactory for url=$url")
        if (buildingSiteFactoryJob?.isCompleted == false) {
            Timber.i("Cancelling existing work to build SiteMonitor for $url")
            buildingSiteFactoryJob?.cancel()
        }
        val externalLaunch = stillExternal ?: false
        site = siteFactory.buildSite(url, tabId, title, httpsUpgraded, externalLaunch)
        onSiteChanged()
        buildingSiteFactoryJob = viewModelScope.launch {
            site?.let {
                withContext(dispatchers.io()) {
                    siteFactory.loadFullSiteDetails(it)
                    onSiteChanged()
                }
            }
        }
    }

    private fun logVoiceSearchAvailability() {
        if (voiceSearchAvailability.isVoiceSearchSupported) voiceSearchPixelLogger.log()
    }

    @OptIn(FlowPreview::class, ExperimentalCoroutinesApi::class)
    @SuppressLint("CheckResult")
    private fun configureAutoComplete() {
        autoCompleteJob += autoCompleteStateFlow
            .debounce(300)
            .distinctUntilChanged()
            .flatMapLatest { autoComplete.autoComplete(it) }
            .flowOn(dispatchers.io())
            .onEach { result ->
                if (result.suggestions.contains(AutoCompleteInAppMessageSuggestion)) {
                    hasUserSeenHistoryIAM = true
                }
                onAutoCompleteResultReceived(result)
            }
            .flowOn(dispatchers.main())
            .catch { t: Throwable? -> Timber.w(t, "Failed to get search results") }
            .launchIn(viewModelScope)
    }

    private fun onAutoCompleteResultReceived(result: AutoCompleteResult) {
        val currentViewState = currentAutoCompleteViewState()
        currentViewState.copy(searchResults = AutoCompleteResult(result.query, result.suggestions)).also {
            lastAutoCompleteState = it
            autoCompleteViewState.value = it
        }
    }

    @VisibleForTesting
    public override fun onCleared() {
        buildingSiteFactoryJob?.cancel()
        autoCompleteJob.cancel()
        fireproofWebsiteState.removeObserver(fireproofWebsitesObserver)
        navigationAwareLoginDetector.loginEventLiveData.removeObserver(loginDetectionObserver)
        fireproofDialogsEventHandler.event.removeObserver(fireproofDialogEventObserver)
        showPulseAnimation.removeObserver(fireButtonAnimation)
        super.onCleared()
    }

    fun registerWebViewListener(
        browserWebViewClient: BrowserWebViewClient,
        browserChromeClient: BrowserChromeClient,
    ) {
        browserWebViewClient.webViewClientListener = this
        browserChromeClient.webViewClientListener = this
    }

    fun onViewResumed() {
        if (currentGlobalLayoutState() is Invalidated && currentBrowserViewState().browserShowing) {
            showErrorWithAction()
        }
    }

    fun onViewVisible() {
        setAdClickActiveTabData(url)

        // we expect refreshCta to be called when a site is fully loaded if browsingShowing -trackers data available-.
        if (!currentBrowserViewState().browserShowing) {
            viewModelScope.launch {
                val cta = refreshCta()
                showOrHideKeyboard(cta) // we hide the keyboard when showing a DialogCta and HomeCta type in the home screen otherwise we show it
            }
        } else {
            command.value = HideKeyboard
        }

        browserViewState.value = currentBrowserViewState().copy(
            showVoiceSearch = voiceSearchAvailability.shouldShowVoiceSearch(
                hasFocus = currentOmnibarViewState().isEditing,
                query = currentOmnibarViewState().omnibarText,
                hasQueryChanged = false,
                urlLoaded = url ?: "",
            ),
        )
        viewModelScope.launch {
            refreshOnViewVisible.emit(true)
        }
    }

    fun onViewHidden() {
        skipHome = false
        viewModelScope.launch {
            downloadCallback
            refreshOnViewVisible.emit(false)
        }
    }

    suspend fun fireAutocompletePixel(suggestion: AutoCompleteSuggestion) {
        val currentViewState = currentAutoCompleteViewState()

        val hasBookmarks = withContext(dispatchers.io()) {
            savedSitesRepository.hasBookmarks()
        }
        val hasFavorites = withContext(dispatchers.io()) {
            savedSitesRepository.hasFavorites()
        }
        val hasHistory = withContext(dispatchers.io()) {
            history.hasHistory()
        }
        val hasTabs = withContext(dispatchers.io()) {
            (tabRepository.liveTabs.value?.size ?: 0) > 1
        }
        val hasBookmarkResults = currentViewState.searchResults.suggestions.any { it is AutoCompleteBookmarkSuggestion && !it.isFavorite }
        val hasFavoriteResults = currentViewState.searchResults.suggestions.any { it is AutoCompleteBookmarkSuggestion && it.isFavorite }
        val hasHistoryResults =
            currentViewState.searchResults.suggestions.any { it is AutoCompleteHistorySuggestion || it is AutoCompleteHistorySearchSuggestion }
        val hasSwitchToTabResults = currentViewState.searchResults.suggestions.any { it is AutoCompleteSwitchToTabSuggestion }
        val params = mapOf(
            PixelParameter.SHOWED_BOOKMARKS to hasBookmarkResults.toString(),
            PixelParameter.SHOWED_FAVORITES to hasFavoriteResults.toString(),
            PixelParameter.BOOKMARK_CAPABLE to hasBookmarks.toString(),
            PixelParameter.FAVORITE_CAPABLE to hasFavorites.toString(),
            PixelParameter.HISTORY_CAPABLE to hasHistory.toString(),
            PixelParameter.SHOWED_HISTORY to hasHistoryResults.toString(),
            PixelParameter.SWITCH_TO_TAB_CAPABLE to hasTabs.toString(),
            PixelParameter.SHOWED_SWITCH_TO_TAB to hasSwitchToTabResults.toString(),
        )
        val pixelName = when (suggestion) {
            is AutoCompleteBookmarkSuggestion -> {
                if (suggestion.isFavorite) {
                    AppPixelName.AUTOCOMPLETE_FAVORITE_SELECTION
                } else {
                    AppPixelName.AUTOCOMPLETE_BOOKMARK_SELECTION
                }
            }

            is AutoCompleteSearchSuggestion -> if (suggestion.isUrl) AUTOCOMPLETE_SEARCH_WEBSITE_SELECTION else AUTOCOMPLETE_SEARCH_PHRASE_SELECTION
            is AutoCompleteHistorySuggestion -> AUTOCOMPLETE_HISTORY_SITE_SELECTION
            is AutoCompleteHistorySearchSuggestion -> AUTOCOMPLETE_HISTORY_SEARCH_SELECTION
            is AutoCompleteSwitchToTabSuggestion -> AppPixelName.AUTOCOMPLETE_SWITCH_TO_TAB_SELECTION
            else -> return
        }

        pixel.fire(pixelName, params)
    }

    fun userSelectedAutocomplete(suggestion: AutoCompleteSuggestion) {
        // send pixel before submitting the query and changing the autocomplete state to empty; otherwise will send the wrong params
        appCoroutineScope.launch(dispatchers.io()) {
            fireAutocompletePixel(suggestion)
            withContext(dispatchers.main()) {
                when (suggestion) {
                    is AutoCompleteDefaultSuggestion -> onUserSubmittedQuery(suggestion.phrase, FromAutocomplete(isNav = false))
                    is AutoCompleteBookmarkSuggestion -> onUserSubmittedQuery(suggestion.url, FromAutocomplete(isNav = true))
                    is AutoCompleteSearchSuggestion -> onUserSubmittedQuery(suggestion.phrase, FromAutocomplete(isNav = suggestion.isUrl))
                    is AutoCompleteHistorySuggestion -> onUserSubmittedQuery(suggestion.url, FromAutocomplete(isNav = true))
                    is AutoCompleteHistorySearchSuggestion -> onUserSubmittedQuery(suggestion.phrase, FromAutocomplete(isNav = false))
                    is AutoCompleteSwitchToTabSuggestion -> onUserSwitchedToTab(suggestion.tabId)
                    is AutoCompleteInAppMessageSuggestion -> return@withContext
                }
            }
        }
    }

    fun userLongPressedAutocomplete(suggestion: AutoCompleteSuggestion) {
        when (suggestion) {
            is AutoCompleteHistorySuggestion, is AutoCompleteHistorySearchSuggestion -> showRemoveSearchSuggestionDialog(suggestion)
            else -> return
        }
    }

    private fun showRemoveSearchSuggestionDialog(suggestion: AutoCompleteSuggestion) {
        appCoroutineScope.launch(dispatchers.main()) {
            command.value = ShowRemoveSearchSuggestionDialog(suggestion)
        }
    }

    fun onRemoveSearchSuggestionConfirmed(
        suggestion: AutoCompleteSuggestion,
        omnibarText: String,
    ) {
        configureAutoComplete()

        appCoroutineScope.launch(dispatchers.io()) {
            pixel.fire(AUTOCOMPLETE_RESULT_DELETED)
            pixel.fire(AUTOCOMPLETE_RESULT_DELETED_DAILY, type = Daily())

            when (suggestion) {
                is AutoCompleteHistorySuggestion -> {
                    history.removeHistoryEntryByUrl(suggestion.url)
                }

                is AutoCompleteHistorySearchSuggestion -> {
                    history.removeHistoryEntryByQuery(suggestion.phrase)
                }

                else -> {}
            }
            withContext(dispatchers.main()) {
                autoCompleteStateFlow.value = omnibarText
                command.value = AutocompleteItemRemoved
            }
        }
    }

    fun onUserLongPressedBack() {
        val navigationHistory = webNavigationState?.navigationHistory ?: return

        // we don't want the current page, so drop the first entry. Also don't want too many, so take only most recent ones.
        val stack = navigationHistory
            .drop(1)
            .take(10)

        if (stack.isNotEmpty()) {
            command.value = ShowBackNavigationHistory(stack)
        }
    }

    fun onUserSubmittedQuery(
        query: String,
        queryOrigin: QueryOrigin = QueryOrigin.FromUser,
    ) {
        navigationAwareLoginDetector.onEvent(NavigationEvent.UserAction.NewQuerySubmitted)

        if (query.isBlank()) {
            return
        }

        if (currentGlobalLayoutState() is Invalidated) {
            recoverTabWithQuery(query)
            return
        }

        if (currentCtaViewState().cta is OnboardingDaxDialogCta) {
            onDismissOnboardingDaxDialog(currentCtaViewState().cta as OnboardingDaxDialogCta)
        }

        when (currentCtaViewState().cta) {
            is DaxBubbleCta.DaxIntroSearchOptionsCta,
            is DaxBubbleCta.DaxExperimentIntroSearchOptionsCta,
            -> {
                if (!ctaViewModel.isSuggestedSearchOption(query)) {
                    pixel.fire(ONBOARDING_SEARCH_CUSTOM, type = Unique())
                }
            }

            is DaxBubbleCta.DaxIntroVisitSiteOptionsCta,
            is OnboardingDaxDialogCta.DaxSiteSuggestionsCta,
            is DaxBubbleCta.DaxExperimentIntroVisitSiteOptionsCta,
            is OnboardingDaxDialogCta.DaxExperimentSiteSuggestionsCta,
            -> {
                if (!ctaViewModel.isSuggestedSiteOption(query)) {
                    pixel.fire(ONBOARDING_VISIT_SITE_CUSTOM, type = Unique())
                }
            }
        }

        command.value = HideKeyboard
        val trimmedInput = query.trim()

        viewModelScope.launch(dispatchers.io()) {
            searchCountDao.incrementSearchCount()
        }

        val verticalParameter = extractVerticalParameter(url)
        var urlToNavigate = queryUrlConverter.convertQueryToUrl(trimmedInput, verticalParameter, queryOrigin)

        when (val type = specialUrlDetector.determineType(trimmedInput)) {
            is ShouldLaunchPrivacyProLink -> {
                if (webNavigationState == null || webNavigationState?.hasNavigationHistory == false) {
                    closeCurrentTab()
                }
                command.value = LaunchPrivacyPro(urlToNavigate.toUri())
                return
            }

            is NonHttpAppLink -> {
                nonHttpAppLinkClicked(type)
            }

            is SpecialUrlDetector.UrlType.CloakedAmpLink -> {
                handleCloakedAmpLink(type.ampUrl)
            }

            else -> {
                if (type is SpecialUrlDetector.UrlType.ExtractedAmpLink) {
                    Timber.d("AMP link detection: Using extracted URL: ${type.extractedUrl}")
                    urlToNavigate = type.extractedUrl
                } else if (type is SpecialUrlDetector.UrlType.TrackingParameterLink) {
                    Timber.d("Loading parameter cleaned URL: ${type.cleanedUrl}")
                    urlToNavigate = type.cleanedUrl
                }

                if (shouldClearHistoryOnNewQuery()) {
                    returnedHomeAfterSiteLoaded = false
                    command.value = ResetHistory
                }

                fireQueryChangedPixel(trimmedInput)

                if (!appSettingsPreferencesStore.showAppLinksPrompt) {
                    appLinksHandler.updatePreviousUrl(urlToNavigate)
                    appLinksHandler.setUserQueryState(true)
                } else {
                    clearPreviousUrl()
                }

                site?.nextUrl = urlToNavigate
                command.value = NavigationCommand.Navigate(urlToNavigate, getUrlHeaders(urlToNavigate))
            }
        }

        globalLayoutState.value = Browser(isNewTabState = false)
        findInPageViewState.value = FindInPageViewState(visible = false)
        omnibarViewState.value = currentOmnibarViewState().copy(
            omnibarText = trimmedInput,
            shouldMoveCaretToEnd = false,
            forceExpand = true,
        )
        browserViewState.value = currentBrowserViewState().copy(
            browserShowing = true,
            showClearButton = false,
            showVoiceSearch = voiceSearchAvailability.shouldShowVoiceSearch(urlLoaded = urlToNavigate),
            browserError = OMITTED,
            sslError = NONE,
        )
        autoCompleteViewState.value =
            currentAutoCompleteViewState().copy(showSuggestions = false, showFavorites = false, searchResults = AutoCompleteResult("", emptyList()))
    }

    private fun getUrlHeaders(url: String?): Map<String, String> {
        return url?.let { customHeadersProvider.getCustomHeaders(it) } ?: emptyMap()
    }

    private fun extractVerticalParameter(currentUrl: String?): String? {
        val url = currentUrl ?: return null

        return if (duckDuckGoUrlDetector.isDuckDuckGoVerticalUrl(url)) {
            duckDuckGoUrlDetector.extractVertical(url)
        } else {
            null
        }
    }

    private fun fireQueryChangedPixel(omnibarText: String) {
        val oldQuery = currentOmnibarViewState().omnibarText.toUri()
        val newQuery = omnibarText.toUri()

        if (Patterns.WEB_URL.matcher(oldQuery.toString()).matches()) return

        if (oldQuery == newQuery) {
            pixel.fire(String.format(Locale.US, AppPixelName.SERP_REQUERY.pixelName, PixelParameter.SERP_QUERY_NOT_CHANGED))
        } else if (oldQuery.toString().isNotBlank()) { // blank means no previous search, don't send pixel
            pixel.fire(String.format(Locale.US, AppPixelName.SERP_REQUERY.pixelName, PixelParameter.SERP_QUERY_CHANGED))
        }
    }

    private fun shouldClearHistoryOnNewQuery(): Boolean {
        val navigation = webNavigationState ?: return returnedHomeAfterSiteLoaded
        return !currentBrowserViewState().browserShowing && navigation.hasNavigationHistory
    }

    private suspend fun removeCurrentTabFromRepository() {
        val currentTab = tabRepository.liveSelectedTab.value
        currentTab?.let {
            adClickManager.clearTabId(it.tabId)
            tabRepository.deleteTabAndSelectSource(it.tabId)
        }
    }

    override fun willOverrideUrl(newUrl: String) {
        site?.nextUrl = newUrl
        Timber.d("SSLError: willOverride is $newUrl")
        navigationAwareLoginDetector.onEvent(NavigationEvent.Redirect(newUrl))
        val previousSiteStillLoading = currentLoadingViewState().isLoading
        if (previousSiteStillLoading) {
            showBlankContentfNewContentDelayed()
        }
    }

    override fun prefetchFavicon(url: String) {
        faviconPrefetchJob?.cancel()
        faviconPrefetchJob = viewModelScope.launch {
            val faviconFile = faviconManager.tryFetchFaviconForUrl(tabId = tabId, url = url)
            if (faviconFile != null) {
                tabRepository.updateTabFavicon(tabId, faviconFile.name)
            }
        }
    }

    override fun iconReceived(
        url: String,
        icon: Bitmap,
    ) {
        val currentTab = tabRepository.liveSelectedTab.value ?: return
        val currentUrl = currentTab.url ?: return
        if (currentUrl != url) {
            Timber.d("Favicon received for a url $url, different than the current one $currentUrl")
            return
        }
        viewModelScope.launch(dispatchers.io()) {
            val faviconFile = faviconManager.storeFavicon(currentTab.tabId, ImageFavicon(icon, url))
            faviconFile?.let {
                tabRepository.updateTabFavicon(tabId, faviconFile.name)
            }
        }
    }

    override fun iconReceived(
        visitedUrl: String,
        iconUrl: String,
    ) {
        val currentTab = tabRepository.liveSelectedTab.value ?: return
        val currentUrl = currentTab.url ?: return
        if (currentUrl.toUri().host != visitedUrl.toUri().host) {
            Timber.d("Favicon received for a url $visitedUrl, different than the current one $currentUrl")
            return
        }
        viewModelScope.launch {
            val faviconFile = faviconManager.storeFavicon(currentTab.tabId, UrlFavicon(iconUrl, visitedUrl))
            faviconFile?.let {
                tabRepository.updateTabFavicon(tabId, faviconFile.name)
            }
        }
    }

    override fun isDesktopSiteEnabled(): Boolean = currentBrowserViewState().isDesktopBrowsingMode

    override fun closeCurrentTab() {
        viewModelScope.launch { removeCurrentTabFromRepository() }
    }

    fun closeAndReturnToSourceIfBlankTab() {
        if (url == null) {
            closeAndSelectSourceTab()
        }
    }

    override fun closeAndSelectSourceTab() {
        viewModelScope.launch { removeAndSelectTabFromRepository() }
    }

    private suspend fun removeAndSelectTabFromRepository() {
        removeCurrentTabFromRepository()
    }

    fun onUserPressedForward() {
        navigationAwareLoginDetector.onEvent(NavigationEvent.UserAction.NavigateForward)
        if (!currentBrowserViewState().browserShowing) {
            browserViewState.value = browserStateModifier.copyForBrowserShowing(currentBrowserViewState())
            command.value = NavigationCommand.Refresh
        } else {
            command.value = NavigationCommand.NavigateForward
        }
    }

    fun onRefreshRequested(triggeredByUser: Boolean) {
        val omnibarContent = currentOmnibarViewState().omnibarText
        if (!Patterns.WEB_URL.matcher(omnibarContent).matches()) {
            fireQueryChangedPixel(currentOmnibarViewState().omnibarText)
        }
        navigationAwareLoginDetector.onEvent(NavigationEvent.UserAction.Refresh)
        if (currentGlobalLayoutState() is Invalidated) {
            recoverTabWithQuery(url.orEmpty())
        } else {
            command.value = NavigationCommand.Refresh
        }

        if (triggeredByUser) {
            site?.realBrokenSiteContext?.onUserTriggeredRefresh()
            privacyProtectionsPopupManager.onPageRefreshTriggeredByUser(isOmnibarAtTheTop = settingsDataStore.omnibarPosition == TOP)
        }
    }

    fun handleExternalLaunch(isExternal: Boolean) {
        if (isExternal) {
            site?.isExternalLaunch = isExternal
        }
    }

    fun urlUnchangedForExternalLaunchPurposes(
        oldUrl: String?,
        newUrl: String,
    ): Boolean {
        if (oldUrl == null) return false
        fun normalizeUrl(url: String): String {
            val regex = Regex("^(https?://)?(www\\.)?")
            var normalizedUrl = url.replace(regex, "")

            if (normalizedUrl.endsWith("/")) {
                normalizedUrl = normalizedUrl.dropLast(1)
            }

            return normalizedUrl
        }

        val normalizedOldUrl = normalizeUrl(oldUrl)
        val normalizedNewUrl = normalizeUrl(newUrl)
        return normalizedOldUrl == normalizedNewUrl
    }

    /**
     * Handles back navigation. Returns false if navigation could not be
     * handled at this level, giving system an opportunity to handle it
     *
     * @return true if navigation handled, otherwise false
     */
    fun onUserPressedBack(isCustomTab: Boolean = false): Boolean {
        navigationAwareLoginDetector.onEvent(NavigationEvent.UserAction.NavigateBack)
        val navigation = webNavigationState ?: return false
        val hasSourceTab = tabRepository.liveSelectedTab.value?.sourceTabId != null

        if (currentFindInPageViewState().visible) {
            dismissFindInView()
            return true
        }

        if (currentBrowserViewState().sslError != NONE) {
            command.postValue(HideSSLError)
            return true
        }

        if (!currentBrowserViewState().browserShowing) {
            return false
        }

        if (navigation.canGoBack) {
            command.value = NavigationCommand.NavigateBack(navigation.stepsToPreviousPage)
            return true
        } else if (hasSourceTab && !isCustomTab) {
            viewModelScope.launch {
                removeCurrentTabFromRepository()
            }
            return true
        } else if (!skipHome && !isCustomTab) {
            navigateHome()
            command.value = ShowKeyboard
            return true
        }

        if (!isCustomTab) {
            Timber.d("User pressed back and tab is set to skip home; need to generate WebView preview now")
            command.value = GenerateWebViewPreviewImage
        }
        return false
    }

    private fun navigateHome() {
        site = null
        onSiteChanged()
        webNavigationState = null
        returnedHomeAfterSiteLoaded = true

        val browserState = browserStateModifier.copyForHomeShowing(currentBrowserViewState()).copy(
            canGoForward = currentGlobalLayoutState() !is Invalidated,
            showVoiceSearch = voiceSearchAvailability.shouldShowVoiceSearch(),
        )
        browserViewState.value = browserState

        findInPageViewState.value = FindInPageViewState()
        omnibarViewState.value = currentOmnibarViewState().copy(
            omnibarText = "",
            shouldMoveCaretToEnd = false,
            forceExpand = true,
        )
        loadingViewState.value = currentLoadingViewState().copy(isLoading = false)

        deleteTabPreview(tabId)
    }

    override fun goFullScreen(view: View) {
        command.value = ShowFullScreen(view)

        val currentState = currentBrowserViewState()
        browserViewState.value = currentState.copy(isFullScreen = true)
    }

    override fun exitFullScreen() {
        val currentState = currentBrowserViewState()
        browserViewState.value = currentState.copy(isFullScreen = false)
    }

    override fun navigationStateChanged(newWebNavigationState: WebNavigationState) {
        val stateChange = newWebNavigationState.compare(webNavigationState)

        viewModelScope.launch {
            showOnAppLaunchOptionHandler.handleResolvedUrlStorage(
                currentUrl = newWebNavigationState.currentUrl,
                isRootOfTab = !newWebNavigationState.canGoBack,
                tabId = tabId,
            )
        }

        webNavigationState = newWebNavigationState

        if (!currentBrowserViewState().browserShowing) return

        if (settingsDataStore.omnibarPosition == BOTTOM) {
            showOmniBar()
        }

        canAutofillSelectCredentialsDialogCanAutomaticallyShow = true

        browserViewState.value = currentBrowserViewState().copy(
            canGoBack = newWebNavigationState.canGoBack || !skipHome,
            canGoForward = newWebNavigationState.canGoForward,
        )

        when (stateChange) {
            is WebNavigationStateChange.NewPage -> {
                val uri = stateChange.url.toUri()
                viewModelScope.launch(dispatchers.io()) {
                    if (duckPlayer.getDuckPlayerState() == ENABLED && duckPlayer.isSimulatedYoutubeNoCookie(uri)) {
                        duckPlayer.createDuckPlayerUriFromYoutubeNoCookie(uri)?.let {
                            withContext(dispatchers.main()) {
                                pageChanged(it, stateChange.title)
                            }
                        }
                    } else {
                        withContext(dispatchers.main()) {
                            pageChanged(stateChange.url, stateChange.title)
                        }
                    }
                }
            }

            is WebNavigationStateChange.PageCleared -> pageCleared()
            is WebNavigationStateChange.UrlUpdated -> {
                val uri = stateChange.url.toUri()
                viewModelScope.launch(dispatchers.io()) {
                    if (duckPlayer.getDuckPlayerState() == ENABLED && duckPlayer.isSimulatedYoutubeNoCookie(uri)) {
                        duckPlayer.createDuckPlayerUriFromYoutubeNoCookie(uri)?.let {
                            withContext(dispatchers.main()) {
                                urlUpdated(it)
                            }
                        }
                    } else {
                        withContext(dispatchers.main()) {
                            urlUpdated(stateChange.url)
                        }
                    }
                }
            }

            is WebNavigationStateChange.PageNavigationCleared -> disableUserNavigation()
            else -> {}
        }

        if ((newWebNavigationState.progress ?: 0) >= SHOW_CONTENT_MIN_PROGRESS) {
            showWebContent()
        }
        navigationAwareLoginDetector.onEvent(NavigationEvent.WebNavigationEvent(stateChange))
    }

    override fun onPageContentStart(url: String) {
        showWebContent()
    }

    private fun showBlankContentfNewContentDelayed() {
        Timber.i("Blank: cancel job $deferredBlankSite")
        deferredBlankSite?.cancel()
        deferredBlankSite = viewModelScope.launch(dispatchers.io()) {
            withContext(dispatchers.main()) {
                command.value = HideWebContent
            }
        }
        Timber.i("Blank: schedule new blank $deferredBlankSite")
    }

    private fun showWebContent() {
        Timber.i("Blank: onsite changed cancel $deferredBlankSite")
        deferredBlankSite?.cancel()
        command.value = ShowWebContent
    }

    private fun pageChanged(
        url: String,
        title: String?,
    ) {
        Timber.v("Page changed: $url")
        cleanupBlobDownloadReplyProxyMaps()

        hasCtaBeenShownForCurrentPage.set(false)
        buildSiteFactory(url, title, urlUnchangedForExternalLaunchPurposes(site?.url, url))
        setAdClickActiveTabData(url)

        val currentOmnibarViewState = currentOmnibarViewState()
        val omnibarText = omnibarTextForUrl(url)
        omnibarViewState.value = currentOmnibarViewState.copy(
            omnibarText = omnibarText,
            shouldMoveCaretToEnd = false,
            forceExpand = true,
        )
        val currentBrowserViewState = currentBrowserViewState()
        val domain = site?.domain

        findInPageViewState.value = FindInPageViewState(visible = false)

        browserViewState.value = currentBrowserViewState.copy(
            browserShowing = true,
            canSaveSite = domain != null,
            addToHomeEnabled = domain != null,
            canSharePage = domain != null,
            showPrivacyShield = HighlightableButton.Visible(enabled = true),
            canReportSite = domain != null,
            canChangePrivacyProtection = domain != null,
            isPrivacyProtectionDisabled = false,
            showSearchIcon = false,
            showClearButton = false,
            showVoiceSearch = voiceSearchAvailability.shouldShowVoiceSearch(urlLoaded = url),
            canFindInPage = true,
            canChangeBrowsingMode = true,
            canFireproofSite = domain != null,
            isFireproofWebsite = isFireproofWebsite(),
            showDaxIcon = shouldShowDaxIcon(url, true),
            canPrintPage = domain != null,
            showDuckPlayerIcon = shouldShowDuckPlayerIcon(url, true),
        )

        if (duckDuckGoUrlDetector.isDuckDuckGoQueryUrl(url)) {
            statisticsUpdater.refreshSearchRetentionAtb()
        }

        domain?.let { viewModelScope.launch { updateLoadingStatePrivacy(domain) } }
        domain?.let { viewModelScope.launch { updatePrivacyProtectionState(domain) } }

        allowlistRefreshTriggerJob?.cancel()
        if (domain != null) {
            allowlistRefreshTriggerJob = isDomainInUserAllowlist(domain)
                .drop(count = 1) // skip current state - we're only interested in change events
                .onEach { command.postValue(NavigationCommand.Refresh) }
                .launchIn(viewModelScope)
        }

        viewModelScope.launch { updateBookmarkAndFavoriteState(url) }

        val permissionOrigin = site?.uri?.host?.asLocationPermissionOrigin()
        permissionOrigin?.let { viewModelScope.launch { notifyPermanentLocationPermission(permissionOrigin) } }

        registerSiteVisit()

        cacheAppLink(url)

        appLinksHandler.setUserQueryState(false)
        appLinksHandler.updatePreviousUrl(url)

        ampLinks.lastAmpLinkInfo?.let { lastAmpLinkInfo ->
            if (lastAmpLinkInfo.destinationUrl == null) {
                lastAmpLinkInfo.destinationUrl = url
            }
        }

        trackingParameters.lastCleanedUrl?.let {
            trackingParameters.lastCleanedUrl = null
            enableUrlParametersRemovedFlag()
        }

        isProcessingTrackingLink = false
        isLinkOpenedInNewTab = false

        automaticSavedLoginsMonitor.clearAutoSavedLoginId(tabId)

        site?.run {
            val hasBrowserError = currentBrowserViewState().browserError != OMITTED
            privacyProtectionsPopupManager.onPageLoaded(url, httpErrorCodeEvents, hasBrowserError)
        }
    }

    private fun cleanupBlobDownloadReplyProxyMaps() {
        fixedReplyProxyMap.clear()
    }

    private fun setAdClickActiveTabData(url: String?) {
        val sourceTabId = tabRepository.liveSelectedTab.value?.sourceTabId
        val sourceTabUrl = tabRepository.liveTabs.value?.firstOrNull { it.tabId == sourceTabId }?.url
        adClickManager.setActiveTabId(tabId, url, sourceTabId, sourceTabUrl)
    }

    private fun cacheAppLink(url: String?) {
        val urlType = specialUrlDetector.determineType(url)
        if (urlType is AppLink) {
            updatePreviousAppLink(urlType)
        } else {
            clearPreviousAppLink()
        }
    }

    private fun shouldShowDaxIcon(
        currentUrl: String?,
        showPrivacyShield: Boolean,
    ): Boolean {
        val url = currentUrl ?: return false
        return showPrivacyShield && duckDuckGoUrlDetector.isDuckDuckGoQueryUrl(url)
    }

    private fun shouldShowDuckPlayerIcon(
        currentUrl: String?,
        showPrivacyShield: Boolean,
    ): Boolean {
        val url = currentUrl ?: return false
        return showPrivacyShield && duckPlayer.isDuckPlayerUri(url)
    }

    private suspend fun updateLoadingStatePrivacy(domain: String) {
        val privacyProtectionDisabled = isPrivacyProtectionDisabled(domain)
        withContext(dispatchers.main()) {
            loadingViewState.value = currentLoadingViewState().copy(privacyOn = !privacyProtectionDisabled, url = site?.url ?: "")
        }
    }

    private suspend fun updatePrivacyProtectionState(domain: String) {
        val privacyProtectionDisabled = isPrivacyProtectionDisabled(domain)
        withContext(dispatchers.main()) {
            browserViewState.value = currentBrowserViewState().copy(isPrivacyProtectionDisabled = privacyProtectionDisabled)
        }
    }

    private suspend fun isPrivacyProtectionDisabled(domain: String): Boolean {
        return withContext(dispatchers.io()) {
            userAllowListRepository.isDomainInUserAllowList(domain) || contentBlocking.isAnException(domain)
        }
    }

    private fun isDomainInUserAllowlist(domain: String): Flow<Boolean> =
        userAllowListRepository
            .domainsInUserAllowListFlow()
            .map { allowlistedDomains -> domain in allowlistedDomains }
            .distinctUntilChanged()

    private suspend fun updateBookmarkAndFavoriteState(url: String) {
        val bookmark = getBookmark(url)
        val favorite = getFavorite(url)
        withContext(dispatchers.main()) {
            browserViewState.value = currentBrowserViewState().copy(
                bookmark = bookmark?.copy(isFavorite = favorite != null),
                favorite = favorite,
            )
        }
    }

    private suspend fun getBookmark(url: String): Bookmark? {
        return withContext(dispatchers.io()) {
            savedSitesRepository.getBookmark(url)
        }
    }

    private suspend fun getBookmarkFolder(bookmark: Bookmark?): BookmarkFolder? {
        if (bookmark == null) return null
        return withContext(dispatchers.io()) {
            savedSitesRepository.getFolder(bookmark.parentId)
        }
    }

    private suspend fun getFavorite(url: String): Favorite? {
        return withContext(dispatchers.io()) {
            savedSitesRepository.getFavorite(url)
        }
    }

    private suspend fun notifyPermanentLocationPermission(domain: String) {
        if (sitePermissionsManager.hasSitePermanentPermission(domain, LocationPermissionRequest.RESOURCE_LOCATION_PERMISSION)) {
            Timber.d("Location Permission: domain $domain site url ${site?.url} has location permission")
            command.postValue(ShowDomainHasPermissionMessage(domain))
        }
    }

    private fun urlUpdated(url: String) {
        Timber.v("Page url updated: $url")
        site?.url = url
        onSiteChanged()
        val currentOmnibarViewState = currentOmnibarViewState()
        val omnibarText = omnibarTextForUrl(url)
        omnibarViewState.postValue(
            currentOmnibarViewState.copy(
                omnibarText = omnibarText,
                shouldMoveCaretToEnd = false,
                forceExpand = false,
            ),
        )
        browserViewState.postValue(
            currentBrowserViewState().copy(
                isFireproofWebsite = isFireproofWebsite(),
                showVoiceSearch = voiceSearchAvailability.shouldShowVoiceSearch(urlLoaded = url),
            ),
        )
        viewModelScope.launch { updateBookmarkAndFavoriteState(url) }
    }

    @VisibleForTesting
    fun stripBasicAuthFromUrl(url: String): String {
        try {
            val uri = URI(url)
            val userInfo = uri.userInfo

            if (userInfo != null) {
                val queryStr = uri.rawQuery?.let { "?$it" } ?: ""
                val uriFragment = uri.fragment?.let { "#$it" } ?: ""
                val portStr = if (uri.port != -1) ":${uri.port}" else ""
                return "${uri.scheme}://${uri.host}$portStr${uri.path}$queryStr$uriFragment"
            }
        } catch (e: URISyntaxException) {
            Timber.e(e, "Failed to parse url for auth stripping")
            return url
        }
        return url
    }

    private fun omnibarTextForUrl(url: String?): String {
        if (url == null) return ""

        return if (duckDuckGoUrlDetector.isDuckDuckGoQueryUrl(url)) {
            duckDuckGoUrlDetector.extractQuery(url) ?: url
        } else {
            stripBasicAuthFromUrl(url)
        }
    }

    private fun pageCleared() {
        Timber.v("Page cleared: $url")
        site = null
        onSiteChanged()

        val currentBrowserViewState = currentBrowserViewState()
        browserViewState.value = currentBrowserViewState.copy(
            canSaveSite = false,
            addToHomeEnabled = false,
            canSharePage = false,
            showPrivacyShield = HighlightableButton.Visible(enabled = false),
            canReportSite = false,
            showSearchIcon = true,
            showClearButton = true,
            canFireproofSite = false,
            showDaxIcon = false,
            canPrintPage = false,
        )
        Timber.d("showPrivacyShield=false, showSearchIcon=true, showClearButton=true")
    }

    override fun pageRefreshed(refreshedUrl: String) {
        if (url == null || refreshedUrl == url) {
            Timber.v("Page refreshed: $refreshedUrl")
            pageChanged(refreshedUrl, title)
        }
    }

    override fun progressChanged(newProgress: Int) {
        Timber.v("Loading in progress $newProgress")
        if (!currentBrowserViewState().browserShowing) return

        val isLoading = newProgress < 100 || isProcessingTrackingLink
        val progress = currentLoadingViewState()
        if (progress.progress == newProgress) return
        val visualProgress = if (newProgress < FIXED_PROGRESS || isProcessingTrackingLink) {
            FIXED_PROGRESS
        } else {
            newProgress
        }

        loadingViewState.value = progress.copy(isLoading = isLoading, progress = visualProgress, url = site?.url ?: "")

        if (newProgress == 100) {
            command.value = RefreshUserAgent(url, currentBrowserViewState().isDesktopBrowsingMode)
            navigationAwareLoginDetector.onEvent(NavigationEvent.PageFinished)
        }
    }

    override fun onSitePermissionRequested(
        request: PermissionRequest,
        sitePermissionsAllowedToAsk: SitePermissions,
    ) {
        if (request is LocationPermissionRequest) {
            if (!sameEffectiveTldPlusOne(site, request.origin)) {
                Timber.d("Permissions: sameEffectiveTldPlusOne false")
                request.deny()
                return
            }
        }

        viewModelScope.launch(dispatchers.io()) {
            command.postValue(ShowSitePermissionsDialog(sitePermissionsAllowedToAsk, request))
        }
    }

    private fun sameEffectiveTldPlusOne(
        site: Site?,
        origin: String,
    ): Boolean {
        val siteDomain = site?.url?.toHttpUrlOrNull() ?: return false
        val originDomain = origin.toUri().toString().toHttpUrlOrNull() ?: return false

        val siteETldPlusOne = siteDomain.topPrivateDomain()
        val originETldPlusOne = originDomain.topPrivateDomain()

        return siteETldPlusOne == originETldPlusOne
    }

    private fun registerSiteVisit() {
        Schedulers.io().scheduleDirect {
            networkLeaderboardDao.incrementSitesVisited()
        }
    }

    override fun dosAttackDetected() {
        invalidateBrowsingActions()
        showErrorWithAction(R.string.dosErrorMessage)
    }

    override fun titleReceived(newTitle: String) {
        site?.title = newTitle
        val url = site?.url
        viewModelScope.launch(dispatchers.main()) {
            val isDuckPlayerUrl = withContext(dispatchers.io()) {
                url != null && duckPlayer.getDuckPlayerState() == ENABLED && duckPlayer.isDuckPlayerUri(url)
            }
            command.postValue(ShowWebPageTitle(newTitle, url, isDuckPlayerUrl))
            onSiteChanged()
        }
    }

    @AnyThread
    override fun sendEmailRequested(emailAddress: String) {
        command.postValue(SendEmail(emailAddress))
    }

    @AnyThread
    override fun dialTelephoneNumberRequested(telephoneNumber: String) {
        command.postValue(DialNumber(telephoneNumber))
    }

    @AnyThread
    override fun sendSmsRequested(telephoneNumber: String) {
        command.postValue(SendSms(telephoneNumber))
    }

    override fun surrogateDetected(surrogate: SurrogateResponse) {
        site?.surrogateDetected(surrogate)
    }

    // This is called when interceptor upgrades to https
    override fun upgradedToHttps() {
        httpsUpgraded = true
    }

    override fun trackerDetected(event: TrackingEvent) {
        Timber.d("Tracker detected while on $url and the document was ${event.documentUrl}")
        if (site?.domainMatchesUrl(event.documentUrl) == true) {
            site?.trackerDetected(event)
            onSiteChanged()
        }
        updateNetworkLeaderboard(event)
    }

    private fun updateNetworkLeaderboard(event: TrackingEvent) {
        val networkName = event.entity?.name ?: return
        networkLeaderboardDao.incrementNetworkCount(networkName)
    }

    override fun pageHasHttpResources(page: String) {
        if (site?.domainMatchesUrl(page) == true) {
            site?.hasHttpResources = true
            onSiteChanged()
        }
    }

    override fun pageHasHttpResources(page: Uri) {
        if (site?.domainMatchesUrl(page) == true) {
            site?.hasHttpResources = true
            onSiteChanged()
        }
    }

    override fun onCertificateReceived(certificate: SslCertificate?) {
        site?.certificate = certificate
    }

    private fun enableUrlParametersRemovedFlag() {
        site?.urlParametersRemoved = true
        onSiteChanged()
    }

    fun onAutoconsentResultReceived(
        consentManaged: Boolean,
        optOutFailed: Boolean,
        selfTestFailed: Boolean,
        isCosmetic: Boolean?,
    ) {
        site?.consentManaged = consentManaged
        site?.consentOptOutFailed = optOutFailed
        site?.consentSelfTestFailed = selfTestFailed
        site?.consentCosmeticHide = isCosmetic
    }

    private fun onSiteChanged() {
        httpsUpgraded = false
        site?.isDesktopMode = currentBrowserViewState().isDesktopBrowsingMode
        viewModelScope.launch {
            val privacyProtection: PrivacyShield = withContext(dispatchers.io()) {
                site?.privacyProtection() ?: PrivacyShield.UNKNOWN
            }
            Timber.i("Shield: privacyProtection $privacyProtection")
            withContext(dispatchers.main()) {
                siteLiveData.value = site
                privacyShieldViewState.value = currentPrivacyShieldState().copy(privacyShield = privacyProtection)
            }
            withContext(dispatchers.io()) {
                tabRepository.update(tabId, site)
            }
        }
    }

    private fun resetAutoConsent() {
        site?.consentCosmeticHide = false
        site?.consentManaged = false
        site?.consentOptOutFailed = false
        site?.consentSelfTestFailed = false
    }

    override fun getSite(): Site? = site

    override fun onReceivedSslError(
        handler: SslErrorHandler,
        errorResponse: SslErrorResponse,
    ) {
        if (sslCertificatesFeature.allowBypass().isEnabled()) {
            Timber.d("SSLError: error received for ${errorResponse.url} and nextUrl is ${site?.nextUrl} and currentUrl is ${site?.url}")
            if (site?.nextUrl != null && errorResponse.url != site?.nextUrl) {
                Timber.d("SSLError: received ssl error for a page we are not loading, cancelling request")
                handler.cancel()
            } else {
                browserViewState.value =
                    currentBrowserViewState().copy(
                        browserShowing = false,
                        showPrivacyShield = HighlightableButton.Visible(enabled = false),
                        showDaxIcon = false,
                        showSearchIcon = false,
                        sslError = errorResponse.errorType,
                    )
                command.postValue(ShowSSLError(handler, errorResponse))
            }
        } else {
            Timber.d("SSLError: allow bypass certificates feature disabled, cancelling request")
            handler.cancel()
        }
    }

    override fun showFileChooser(
        filePathCallback: ValueCallback<Array<Uri>>,
        fileChooserParams: FileChooserParams,
    ) {
        val mimeTypes = convertAcceptTypesToMimeTypes(fileChooserParams.acceptTypes)
        val fileChooserRequestedParams = FileChooserRequestedParams(fileChooserParams.mode, mimeTypes)
        val cameraHardwareAvailable = cameraHardwareChecker.hasCameraHardware()

        command.value = when {
            fileChooserParams.isCaptureEnabled -> {
                when {
                    acceptsOnly("image/", fileChooserParams.acceptTypes) && cameraHardwareAvailable ->
                        ShowImageCamera(filePathCallback, fileChooserRequestedParams)

                    acceptsOnly("video/", fileChooserParams.acceptTypes) && cameraHardwareAvailable ->
                        ShowVideoCamera(filePathCallback, fileChooserRequestedParams)

                    acceptsOnly("audio/", fileChooserParams.acceptTypes) ->
                        ShowSoundRecorder(filePathCallback, fileChooserRequestedParams)

                    else ->
                        ShowFileChooser(filePathCallback, fileChooserRequestedParams)
                }
            }

            fileChooserParams.acceptTypes.any { it.startsWith("image/") && cameraHardwareAvailable } ->
                ShowExistingImageOrCameraChooser(filePathCallback, fileChooserRequestedParams, MediaStore.ACTION_IMAGE_CAPTURE)

            fileChooserParams.acceptTypes.any { it.startsWith("video/") && cameraHardwareAvailable } ->
                ShowExistingImageOrCameraChooser(filePathCallback, fileChooserRequestedParams, MediaStore.ACTION_VIDEO_CAPTURE)

            else ->
                ShowFileChooser(filePathCallback, fileChooserRequestedParams)
        }
    }

    private fun acceptsOnly(
        type: String,
        acceptTypes: Array<String>,
    ): Boolean {
        return acceptTypes.filter { it.startsWith(type) }.size == acceptTypes.size
    }

    private fun convertAcceptTypesToMimeTypes(acceptTypes: Array<String>): List<String> {
        val mimeTypeMap = MimeTypeMap.getSingleton()
        val mimeTypes = mutableSetOf<String>()
        acceptTypes.forEach { type ->
            // Attempt to convert any identified file extensions into corresponding MIME types.
            val fileExtension = MimeTypeMap.getFileExtensionFromUrl(type)
            if (fileExtension.isNotEmpty()) {
                mimeTypeMap.getMimeTypeFromExtension(type.substring(1))?.let {
                    mimeTypes.add(it)
                }
            } else {
                mimeTypes.add(type)
            }
        }
        return mimeTypes.toList()
    }

    private fun currentGlobalLayoutState(): GlobalLayoutViewState = globalLayoutState.value!!
    private fun currentAutoCompleteViewState(): AutoCompleteViewState = autoCompleteViewState.value!!
    private fun currentBrowserViewState(): BrowserViewState = browserViewState.value!!
    private fun currentFindInPageViewState(): FindInPageViewState = findInPageViewState.value!!
    private fun currentAccessibilityViewState(): AccessibilityViewState = accessibilityViewState.value!!
    private fun currentOmnibarViewState(): OmnibarViewState = omnibarViewState.value!!
    private fun currentLoadingViewState(): LoadingViewState = loadingViewState.value!!
    private fun currentCtaViewState(): CtaViewState = ctaViewState.value!!
    private fun currentPrivacyShieldState(): PrivacyShieldViewState = privacyShieldViewState.value!!

    fun triggerAutocomplete(
        query: String,
        hasFocus: Boolean,
        hasQueryChanged: Boolean,
    ) {
        configureAutoComplete()

        // determine if empty list to be shown, or existing search results
        val autoCompleteSearchResults = if (query.isBlank() || !hasFocus) {
            AutoCompleteResult(query, emptyList())
        } else {
            currentAutoCompleteViewState().searchResults
        }

        val autoCompleteSuggestionsEnabled = appSettingsPreferencesStore.autoCompleteSuggestionsEnabled
        val showAutoCompleteSuggestions = hasFocus && query.isNotBlank() && hasQueryChanged && autoCompleteSuggestionsEnabled
        val showFavoritesAsSuggestions = if (!showAutoCompleteSuggestions) {
            val urlFocused = hasFocus && query.isNotBlank() && !hasQueryChanged && (UriString.isWebUrl(query) || duckPlayer.isDuckPlayerUri(query))
            val emptyQueryBrowsing = query.isBlank() && currentBrowserViewState().browserShowing
            val favoritesAvailable = currentAutoCompleteViewState().favorites.isNotEmpty()
            hasFocus && (urlFocused || emptyQueryBrowsing) && favoritesAvailable
        } else {
            false
        }

        autoCompleteViewState.value = currentAutoCompleteViewState()
            .copy(
                showSuggestions = showAutoCompleteSuggestions,
                showFavorites = showFavoritesAsSuggestions,
                searchResults = autoCompleteSearchResults,
            )

        if (hasFocus && autoCompleteSuggestionsEnabled) {
            autoCompleteStateFlow.value = query.trim()
        }
    }

    fun onOmnibarInputStateChanged(
        query: String,
        hasFocus: Boolean,
        hasQueryChanged: Boolean,
    ) {
        val showClearButton = hasFocus && query.isNotBlank()
        val showControls = !hasFocus || query.isBlank()
        val showPrivacyShield = !hasFocus
        val showSearchIcon = hasFocus

        omnibarViewState.value = currentOmnibarViewState().copy(
            isEditing = hasFocus,
            forceExpand = true,
            shouldMoveCaretToStart = !hasFocus,
        )

        val currentBrowserViewState = currentBrowserViewState()
        browserViewState.value = currentBrowserViewState.copy(
            showPrivacyShield = HighlightableButton.Visible(enabled = showPrivacyShield),
            showSearchIcon = showSearchIcon,
            showTabsButton = showControls,
            fireButton = if (showControls) {
                HighlightableButton.Visible(highlighted = showPulseAnimation.value ?: false)
            } else {
                HighlightableButton.Gone
            },
            showMenuButton = if (showControls) {
                HighlightableButton.Visible()
            } else {
                HighlightableButton.Gone
            },
            showClearButton = showClearButton,
            showVoiceSearch = voiceSearchAvailability.shouldShowVoiceSearch(
                hasFocus = hasFocus,
                query = query,
                hasQueryChanged = hasQueryChanged,
                urlLoaded = url ?: "",
            ),
            showDaxIcon = shouldShowDaxIcon(url, showPrivacyShield),
            showDuckPlayerIcon = shouldShowDuckPlayerIcon(url, showPrivacyShield),
        )
    }

    fun onBookmarkMenuClicked() {
        val url = url ?: return
        viewModelScope.launch {
            val bookmark = currentBrowserViewState().bookmark
            if (bookmark != null) {
                pixel.fire(AppPixelName.MENU_ACTION_EDIT_BOOKMARK_PRESSED.pixelName)
                onEditSavedSiteRequested(bookmark)
            } else {
                pixel.fire(AppPixelName.MENU_ACTION_ADD_BOOKMARK_PRESSED.pixelName)
                saveSiteBookmark(url, title ?: "")
            }
        }
    }

    fun onFavoriteMenuClicked() {
        val url = url ?: return
        viewModelScope.launch {
            val favorite = currentBrowserViewState().favorite
            if (favorite != null) {
                pixel.fire(AppPixelName.MENU_ACTION_REMOVE_FAVORITE_PRESSED.pixelName)
                onDeleteFavoriteRequested(favorite)
            } else {
                pixel.fire(AppPixelName.MENU_ACTION_ADD_FAVORITE_PRESSED.pixelName)
                pixel.fire(SavedSitesPixelName.MENU_ACTION_ADD_FAVORITE_PRESSED_DAILY.pixelName, type = Daily())
                saveFavoriteSite(url, title ?: "")
            }
        }
    }

    private suspend fun saveSiteBookmark(
        url: String,
        title: String,
    ) {
        val savedBookmark = withContext(dispatchers.io()) {
            if (url.isNotBlank()) {
                faviconManager.persistCachedFavicon(tabId, url)
            }
            savedSitesRepository.insertBookmark(url, title)
        }
        val bookmarkFolder = getBookmarkFolder(savedBookmark)
        withContext(dispatchers.main()) {
            command.value = ShowSavedSiteAddedConfirmation(SavedSiteChangedViewState(savedBookmark, bookmarkFolder))
        }
    }

    private fun saveFavoriteSite(
        url: String,
        title: String,
    ) {
        viewModelScope.launch {
            val favorite = withContext(dispatchers.io()) {
                if (url.isNotBlank()) {
                    faviconManager.persistCachedFavicon(tabId, url)
                    savedSitesRepository.insertFavorite(title = title, url = url)
                } else {
                    null
                }
            }
            favorite?.let {
                withContext(dispatchers.io()) {
                    hiddenIds.emit(
                        hiddenIds.value.copy(
                            favorites = hiddenIds.value.favorites - favorite.id,
                        ),
                    )
                }
            }
        }
    }

    fun onFireproofWebsiteMenuClicked() {
        val domain = site?.domain ?: return
        viewModelScope.launch {
            if (currentBrowserViewState().isFireproofWebsite) {
                val fireproofWebsiteEntity = FireproofWebsiteEntity(domain)
                fireproofWebsiteRepository.removeFireproofWebsite(fireproofWebsiteEntity)
                command.value = DeleteFireproofConfirmation(fireproofWebsiteEntity = fireproofWebsiteEntity)
                pixel.fire(AppPixelName.FIREPROOF_WEBSITE_REMOVE)
            } else {
                fireproofWebsiteRepository.fireproofWebsite(domain)?.let {
                    pixel.fire(AppPixelName.FIREPROOF_WEBSITE_ADDED)
                    command.value = ShowFireproofWebSiteConfirmation(fireproofWebsiteEntity = it)
                    faviconManager.persistCachedFavicon(tabId, url = domain)
                }
            }
        }
    }

    fun onFireproofLoginDialogShown() {
        viewModelScope.launch {
            fireproofDialogsEventHandler.onFireproofLoginDialogShown()
        }
    }

    fun onUserConfirmedFireproofDialog(domain: String) {
        viewModelScope.launch {
            fireproofDialogsEventHandler.onUserConfirmedFireproofDialog(domain)
        }
    }

    fun onUserDismissedFireproofLoginDialog() {
        viewModelScope.launch {
            fireproofDialogsEventHandler.onUserDismissedFireproofLoginDialog()
        }
    }

    fun onDisableLoginDetectionDialogShown() {
        viewModelScope.launch(dispatchers.io()) {
            fireproofDialogsEventHandler.onDisableLoginDetectionDialogShown()
        }
    }

    fun onUserConfirmedDisableLoginDetectionDialog() {
        viewModelScope.launch(dispatchers.io()) {
            fireproofDialogsEventHandler.onUserConfirmedDisableLoginDetectionDialog()
        }
    }

    fun onUserDismissedDisableLoginDetectionDialog() {
        viewModelScope.launch(dispatchers.io()) {
            fireproofDialogsEventHandler.onUserDismissedDisableLoginDetectionDialog()
        }
    }

    fun onFireproofWebsiteSnackbarUndoClicked(fireproofWebsiteEntity: FireproofWebsiteEntity) {
        viewModelScope.launch(dispatchers.io()) {
            fireproofWebsiteRepository.removeFireproofWebsite(fireproofWebsiteEntity)
            pixel.fire(AppPixelName.FIREPROOF_WEBSITE_UNDO)
        }
    }

    fun onUserDismissedAutomaticFireproofLoginDialog() {
        viewModelScope.launch {
            fireproofDialogsEventHandler.onUserDismissedAutomaticFireproofLoginDialog()
        }
    }

    fun onUserFireproofSiteInAutomaticFireproofLoginDialog(domain: String) {
        viewModelScope.launch(dispatchers.io()) {
            fireproofDialogsEventHandler.onUserRequestedAskEveryTime(domain)
        }
    }

    fun onUserEnabledAutomaticFireproofLoginDialog(domain: String) {
        viewModelScope.launch(dispatchers.io()) {
            fireproofDialogsEventHandler.onUserEnabledAutomaticFireproofing(domain)
        }
    }

    fun onRemoveFireproofWebsiteSnackbarUndoClicked(fireproofWebsiteEntity: FireproofWebsiteEntity) {
        viewModelScope.launch(dispatchers.io()) {
            fireproofWebsiteRepository.fireproofWebsite(fireproofWebsiteEntity.domain)
            pixel.fire(AppPixelName.FIREPROOF_REMOVE_WEBSITE_UNDO)
        }
    }

    override fun onFavouriteEdited(favorite: Favorite) {
        viewModelScope.launch(dispatchers.io()) {
            savedSitesRepository.updateFavourite(favorite)
        }
    }

    override fun onBookmarkEdited(
        bookmark: Bookmark,
        oldFolderId: String,
        updateFavorite: Boolean,
    ) {
        viewModelScope.launch(dispatchers.io()) {
            savedSitesRepository.updateBookmark(bookmark, oldFolderId, updateFavorite)
        }
    }

    override fun onFavoriteAdded() {
        pixel.fire(SavedSitesPixelName.EDIT_BOOKMARK_ADD_FAVORITE_TOGGLED)
        pixel.fire(SavedSitesPixelName.EDIT_BOOKMARK_ADD_FAVORITE_TOGGLED_DAILY)
    }

    override fun onFavoriteRemoved() {
        pixel.fire(SavedSitesPixelName.EDIT_BOOKMARK_REMOVE_FAVORITE_TOGGLED)
    }

    override fun onSavedSiteDeleted(savedSite: SavedSite) {
        onDeleteSavedSiteRequested(savedSite)
    }

    override fun onSavedSiteDeleteCancelled() {
        pixel.fire(SavedSitesPixelName.EDIT_BOOKMARK_DELETE_BOOKMARK_CANCELLED)
    }

    override fun onSavedSiteDeleteRequested() {
        pixel.fire(SavedSitesPixelName.EDIT_BOOKMARK_DELETE_BOOKMARK_CLICKED)
    }

    fun onEditSavedSiteRequested(savedSite: SavedSite) {
        viewModelScope.launch(dispatchers.io()) {
            val bookmarkFolder =
                if (savedSite is Bookmark) {
                    getBookmarkFolder(savedSite)
                } else {
                    null
                }

            withContext(dispatchers.main()) {
                command.value = ShowEditSavedSiteDialog(
                    SavedSiteChangedViewState(
                        savedSite,
                        bookmarkFolder,
                    ),
                )
            }
        }
    }

    fun onBrokenSiteSelected() {
        command.value = BrokenSiteFeedback(BrokenSiteData.fromSite(site, reportFlow = MENU))
    }

    fun onPrivacyProtectionMenuClicked(clickedFromCustomTab: Boolean = false) {
        val domain = site?.domain ?: return
        appCoroutineScope.launch(dispatchers.io()) {
            if (isPrivacyProtectionDisabled(domain)) {
                removeFromAllowList(domain, clickedFromCustomTab)
            } else {
                performToggleReportCheck()
                addToAllowList(domain, clickedFromCustomTab)
            }

            privacyProtectionsToggleUsageListener.onPrivacyProtectionsToggleUsed()
        }
    }

    private suspend fun performToggleReportCheck() {
        if (toggleReports.shouldPrompt()) {
            withContext(dispatchers.main()) {
                command.value = ToggleReportFeedback(opener = "menu")
            }
        }
    }

    private suspend fun addToAllowList(
        domain: String,
        clickedFromCustomTab: Boolean,
    ) {
        val pixelParams = privacyProtectionsPopupExperimentExternalPixels.getPixelParams()
        if (clickedFromCustomTab) {
            pixel.fire(CustomTabPixelNames.CUSTOM_TABS_MENU_DISABLE_PROTECTIONS_ALLOW_LIST_ADD)
        } else {
            pixel.fire(AppPixelName.BROWSER_MENU_ALLOWLIST_ADD, pixelParams, type = Count)
        }
        privacyProtectionsPopupExperimentExternalPixels.tryReportProtectionsToggledFromBrowserMenu(protectionsEnabled = false)
        userAllowListRepository.addDomainToUserAllowList(domain)
        privacyProtectionTogglePlugin.getPlugins().forEach {
            it.onToggleOff(PrivacyToggleOrigin.MENU)
        }
        withContext(dispatchers.main()) {
            command.value = ShowPrivacyProtectionDisabledConfirmation(domain)
            browserViewState.value = currentBrowserViewState().copy(isPrivacyProtectionDisabled = true)
        }
    }

    private suspend fun removeFromAllowList(
        domain: String,
        clickedFromCustomTab: Boolean,
    ) {
        val pixelParams = privacyProtectionsPopupExperimentExternalPixels.getPixelParams()
        if (clickedFromCustomTab) {
            pixel.fire(CustomTabPixelNames.CUSTOM_TABS_MENU_DISABLE_PROTECTIONS_ALLOW_LIST_REMOVE)
        } else {
            pixel.fire(AppPixelName.BROWSER_MENU_ALLOWLIST_REMOVE, pixelParams, type = Count)
        }
        privacyProtectionsPopupExperimentExternalPixels.tryReportProtectionsToggledFromBrowserMenu(protectionsEnabled = true)
        userAllowListRepository.removeDomainFromUserAllowList(domain)
        privacyProtectionTogglePlugin.getPlugins().forEach {
            it.onToggleOn(PrivacyToggleOrigin.MENU)
        }
        withContext(dispatchers.main()) {
            command.value = ShowPrivacyProtectionEnabledConfirmation(domain)
            browserViewState.value = currentBrowserViewState().copy(isPrivacyProtectionDisabled = false)
        }
    }

    fun onUserSelectedToEditQuery(query: String) {
        command.value = EditWithSelectedQuery(query)
    }

    fun userLongPressedInWebView(
        target: LongPressTarget,
        menu: ContextMenu,
    ) {
        Timber.i("Long pressed on ${target.type}, (url=${target.url}), (image url = ${target.imageUrl})")
        longPressHandler.handleLongPress(target.type, target.url, menu)
    }

    fun userSelectedItemFromLongPressMenu(
        longPressTarget: LongPressTarget,
        item: MenuItem,
    ): Boolean {
        val requiredAction = longPressHandler.userSelectedMenuItem(longPressTarget, item)
        Timber.d("Required action from long press is $requiredAction")

        return when (requiredAction) {
            is RequiredAction.OpenInNewTab -> {
                if (subscriptions.shouldLaunchPrivacyProForUrl(requiredAction.url)) {
                    command.value = LaunchPrivacyPro(requiredAction.url.toUri())
                    return true
                }
                command.value = GenerateWebViewPreviewImage
                command.value = OpenInNewTab(query = requiredAction.url, sourceTabId = tabId)
                true
            }

            is RequiredAction.OpenInNewBackgroundTab -> {
                if (subscriptions.shouldLaunchPrivacyProForUrl(requiredAction.url)) {
                    command.value = LaunchPrivacyPro(requiredAction.url.toUri())
                    return true
                }
                command.value = GenerateWebViewPreviewImage
                viewModelScope.launch { openInNewBackgroundTab(requiredAction.url) }
                true
            }

            is RequiredAction.DownloadFile -> {
                command.value = DownloadImage(requiredAction.url, false)
                true
            }

            is RequiredAction.ShareLink -> {
                command.value = ShareLink(requiredAction.url)
                true
            }

            is RequiredAction.CopyLink -> {
                command.value = CopyLink(requiredAction.url)
                true
            }

            RequiredAction.None -> {
                false
            }
        }
    }

    suspend fun openInNewBackgroundTab(url: String) {
        tabRepository.addNewTabAfterExistingTab(url, tabId)
        command.value = OpenInNewBackgroundTab(url)
    }

    fun onFindInPageSelected() {
        findInPageViewState.value = FindInPageViewState(visible = true)
    }

    fun userFindingInPage(searchTerm: String) {
        val currentViewState = currentFindInPageViewState()
        if (!currentViewState.visible && searchTerm.isEmpty()) {
            return
        }

        var findInPage = currentViewState.copy(visible = true, searchTerm = searchTerm)
        if (searchTerm.isEmpty()) {
            findInPage = findInPage.copy(showNumberMatches = false)
        }
        findInPageViewState.value = findInPage
        command.value = FindInPageCommand(searchTerm)
    }

    fun dismissFindInView() {
        findInPageViewState.value = currentFindInPageViewState().copy(visible = false, searchTerm = "")
        command.value = DismissFindInPage
    }

    fun onFindResultsReceived(
        activeMatchOrdinal: Int,
        numberOfMatches: Int,
    ) {
        val activeIndex = if (numberOfMatches == 0) 0 else activeMatchOrdinal + 1
        val currentViewState = currentFindInPageViewState()
        findInPageViewState.value = currentViewState.copy(
            showNumberMatches = true,
            activeMatchIndex = activeIndex,
            numberMatches = numberOfMatches,
        )
    }

    fun onWebSessionRestored() {
        globalLayoutState.value = Browser(isNewTabState = false)
    }

    fun onChangeBrowserModeClicked() {
        val currentBrowserViewState = currentBrowserViewState()
        val desktopSiteRequested = !currentBrowserViewState().isDesktopBrowsingMode
        browserViewState.value = currentBrowserViewState.copy(isDesktopBrowsingMode = desktopSiteRequested)
        command.value = RefreshUserAgent(site?.uri?.toString(), desktopSiteRequested)
        site?.isDesktopMode = desktopSiteRequested

        val uri = site?.uri ?: return

        pixel.fire(
            if (desktopSiteRequested) {
                AppPixelName.MENU_ACTION_DESKTOP_SITE_ENABLE_PRESSED
            } else {
                AppPixelName.MENU_ACTION_DESKTOP_SITE_DISABLE_PRESSED
            },
        )

        if (desktopSiteRequested && uri.isMobileSite) {
            val desktopUrl = uri.toDesktopUri().toString()
            Timber.i("Original URL $url - attempting $desktopUrl with desktop site UA string")
            command.value = NavigationCommand.Navigate(desktopUrl, getUrlHeaders(desktopUrl))
        } else {
            command.value = NavigationCommand.Refresh
        }
    }

    fun onPrivacyProtectionsPopupUiEvent(event: PrivacyProtectionsPopupUiEvent) {
        privacyProtectionsPopupManager.onUiEvent(event)
    }

    private fun initializeViewStates() {
        initializeDefaultViewStates()
        viewModelScope.launch {
            initializeViewStatesFromPersistedData()
        }
    }

    private fun initializeDefaultViewStates() {
        globalLayoutState.value = Browser()
        browserViewState.value = BrowserViewState()
        loadingViewState.value = LoadingViewState()
        autoCompleteViewState.value = AutoCompleteViewState()
        omnibarViewState.value = OmnibarViewState()
        findInPageViewState.value = FindInPageViewState()
        ctaViewState.value = CtaViewState()
        privacyShieldViewState.value = PrivacyShieldViewState()
        accessibilityViewState.value = AccessibilityViewState()
    }

    private suspend fun initializeViewStatesFromPersistedData() {
        withContext(dispatchers.io()) {
            val addToHomeSupported = addToHomeCapabilityDetector.isAddToHomeSupported()
            val showAutofill = autofillCapabilityChecker.canAccessCredentialManagementScreen()
            val showVoiceSearch = voiceSearchAvailability.shouldShowVoiceSearch()

            withContext(dispatchers.main()) {
                browserViewState.value = currentBrowserViewState().copy(
                    addToHomeVisible = addToHomeSupported,
                    showAutofill = showAutofill,
                    showVoiceSearch = showVoiceSearch,
                )
            }
        }
    }

    fun onShareSelected() {
        url?.let {
            viewModelScope.launch(dispatchers.io()) {
                transformUrlToShare(it).let {
                    withContext(dispatchers.main()) {
                        command.value = ShareLink(it, title.orEmpty())
                    }
                }
            }
        }
    }

    fun determineShowBrowser() {
        val showBrowser = currentBrowserViewState().browserShowing || !url.isNullOrBlank()
        browserViewState.value = currentBrowserViewState().copy(browserShowing = showBrowser)
    }

    private fun showBrowser() {
        browserViewState.value = currentBrowserViewState().copy(browserShowing = true)
        globalLayoutState.value = Browser(isNewTabState = false)
    }

    override fun historicalPageSelected(stackIndex: Int) {
        command.value = NavigationCommand.NavigateToHistory(stackIndex)
    }

    private suspend fun transformUrlToShare(url: String): String {
        return if (duckDuckGoUrlDetector.isDuckDuckGoQueryUrl(url)) {
            removeAtbAndSourceParamsFromSearch(url)
        } else if (duckPlayer.isDuckPlayerUri(url)) {
            transformDuckPlayerUrl(url)
        } else {
            url
        }
    }

    private fun removeAtbAndSourceParamsFromSearch(url: String): String {
        if (!duckDuckGoUrlDetector.isDuckDuckGoQueryUrl(url)) {
            return url
        }

        val uri = Uri.parse(url)
        val paramsToRemove = arrayOf(AppUrl.ParamKey.ATB, AppUrl.ParamKey.SOURCE)
        val parameterNames = uri.queryParameterNames.filterNot { paramsToRemove.contains(it) }
        val builder = uri.buildUpon()
        builder.clearQuery()

        for (paramName in parameterNames) {
            builder.appendQueryParameter(paramName, uri.getQueryParameter(paramName))
        }

        return builder.build().toString()
    }

    private suspend fun transformDuckPlayerUrl(url: String): String {
        return if (duckPlayer.isDuckPlayerUri(url)) {
            duckPlayer.createYoutubeWatchUrlFromDuckPlayer(url.toUri()) ?: url
        } else {
            url
        }
    }

    fun saveWebViewState(
        webView: WebView?,
        tabId: String,
    ) {
        webViewSessionStorage.saveSession(webView, tabId)
    }

    fun restoreWebViewState(
        webView: WebView?,
        lastUrl: String,
    ) {
        val sessionRestored = webViewSessionStorage.restoreSession(webView, tabId)
        if (sessionRestored) {
            Timber.v("Successfully restored session")
            onWebSessionRestored()
        } else {
            if (lastUrl.isNotBlank()) {
                Timber.w("Restoring last url but page history has been lost - url=[$lastUrl]")
                onUserSubmittedQuery(lastUrl)
            }
        }
    }

    @SuppressLint("CheckResult")
    fun onPinPageToHomeSelected() {
        val currentPage = url ?: return
        val title = if (duckDuckGoUrlDetector.isDuckDuckGoQueryUrl(currentPage)) {
            duckDuckGoUrlDetector.extractQuery(currentPage) ?: currentPage
        } else {
            currentPage.toUri().baseHost ?: currentPage
        }

        viewModelScope.launch {
            val favicon: Bitmap? = faviconManager.loadFromDisk(tabId = tabId, url = currentPage)
            command.value = AddHomeShortcut(title, currentPage, favicon)
        }
    }

    fun onBrowserMenuClicked() {
        val menuHighlighted = currentBrowserViewState().showMenuButton.isHighlighted()
        if (menuHighlighted) {
            browserViewState.value = currentBrowserViewState().copy(
                showMenuButton = HighlightableButton.Visible(highlighted = false),
            )
        }
    }

    fun userRequestedOpeningNewTab(longPress: Boolean = false) {
        command.value = GenerateWebViewPreviewImage
        command.value = LaunchNewTab
        if (longPress) {
            pixel.fire(AppPixelName.TAB_MANAGER_NEW_TAB_LONG_PRESSED)
        }
    }

    fun onCtaShown() {
        val cta = ctaViewState.value?.cta ?: return
        viewModelScope.launch(dispatchers.io()) {
            ctaViewModel.onCtaShown(cta)
        }
    }

    suspend fun refreshCta(): Cta? {
        if (currentGlobalLayoutState() is Browser) {
            val isBrowserShowing = currentBrowserViewState().browserShowing
            if (hasCtaBeenShownForCurrentPage.get() && isBrowserShowing) return null
            val cta = withContext(dispatchers.io()) {
                ctaViewModel.refreshCta(
                    dispatchers.io(),
                    isBrowserShowing,
                    siteLiveData.value,
                )
            }
            val isOnboardingComplete = withContext(dispatchers.io()) {
                ctaViewModel.areBubbleDaxDialogsCompleted()
            }
            if (isBrowserShowing && cta != null) hasCtaBeenShownForCurrentPage.set(true)
            ctaViewState.value = currentCtaViewState().copy(
                cta = cta,
                daxOnboardingComplete = isOnboardingComplete,
                isBrowserShowing = isBrowserShowing,
            )
            ctaChangedTicker.emit(System.currentTimeMillis().toString())
            return cta
        }
        return null
    }

    private fun showOrHideKeyboard(cta: Cta?) {
        val shouldHideKeyboard = cta is HomePanelCta || cta is DaxBubbleCta.DaxPrivacyProCta
        command.value = if (shouldHideKeyboard) HideKeyboard else ShowKeyboard
    }

    fun registerDaxBubbleCtaDismissed() {
        viewModelScope.launch {
            val cta = ctaViewState.value?.cta ?: return@launch
            ctaViewModel.registerDaxBubbleCtaDismissed(cta)
            ctaViewState.value = currentCtaViewState().copy(cta = null)
        }
    }

    fun onUserClickCtaOkButton(cta: Cta) {
        ctaViewModel.onUserClickCtaOkButton(cta)
        val onboardingCommand = when (cta) {
            is HomePanelCta.AddWidgetAuto, is HomePanelCta.AddWidgetInstructions -> LaunchAddWidget
            is OnboardingDaxDialogCta -> onOnboardingCtaOkButtonClicked(cta)
            is DaxBubbleCta -> onDaxBubbleCtaOkButtonClicked(cta)
            else -> null
        }
        onboardingCommand?.let {
            command.value = it
        }
    }

    fun onUserClickCtaSecondaryButton(cta: Cta) {
        viewModelScope.launch {
            ctaViewModel.onUserDismissedCta(cta)
            if (cta is DaxBubbleCta.DaxPrivacyProCta) {
                val updatedCta = refreshCta()
                ctaViewState.value = currentCtaViewState().copy(cta = updatedCta)
            }
            if (cta is OnboardingDaxDialogCta.DaxExperimentFireButtonCta) {
                pixel.fire(ONBOARDING_DAX_CTA_CANCEL_BUTTON, mapOf(PixelParameter.CTA_SHOWN to DAX_FIRE_DIALOG_CTA))
                val updatedCta = ctaViewModel.getEndStaticDialogCta()
                ctaViewState.value = currentCtaViewState().copy(cta = updatedCta)
            }
        }
    }

    fun onUserDismissedCta(cta: Cta) {
        viewModelScope.launch {
            ctaViewModel.onUserDismissedCta(cta)
        }
    }

    fun updateTabPreview(
        tabId: String,
        fileName: String,
    ) {
        tabRepository.updateTabPreviewImage(tabId, fileName)
    }

    fun deleteTabPreview(tabId: String) {
        tabRepository.updateTabPreviewImage(tabId, null)
    }

    override fun handleAppLink(
        appLink: AppLink,
        isForMainFrame: Boolean,
    ): Boolean {
        return appLinksHandler.handleAppLink(
            isForMainFrame,
            appLink.uriString,
            appSettingsPreferencesStore.appLinksEnabled,
            !appSettingsPreferencesStore.showAppLinksPrompt,
        ) { appLinkClicked(appLink) }
    }

    fun openAppLink() {
        browserViewState.value?.previousAppLink?.let { appLink ->
            command.value = OpenAppLink(appLink)
        }
    }

    fun clearPreviousUrl() {
        appLinksHandler.updatePreviousUrl(null)
    }

    private fun clearPreviousAppLink() {
        browserViewState.value = currentBrowserViewState().copy(
            previousAppLink = null,
        )
    }

    private fun updatePreviousAppLink(appLink: AppLink) {
        browserViewState.value = currentBrowserViewState().copy(
            previousAppLink = appLink,
        )
    }

    private fun appLinkClicked(appLink: AppLink) {
        if (appSettingsPreferencesStore.showAppLinksPrompt || appLinksHandler.isUserQuery()) {
            command.value = ShowAppLinkPrompt(appLink)
            appLinksHandler.setUserQueryState(false)
        } else {
            command.value = OpenAppLink(appLink)
        }
    }

    override fun handleNonHttpAppLink(nonHttpAppLink: NonHttpAppLink): Boolean {
        nonHttpAppLinkClicked(nonHttpAppLink)
        return true
    }

    fun nonHttpAppLinkClicked(appLink: NonHttpAppLink) {
        command.value = HandleNonHttpAppLink(appLink, getUrlHeaders(appLink.fallbackUrl))
    }

    fun onPrintSelected() {
        url?.let {
            pixel.fire(AppPixelName.MENU_ACTION_PRINT_PRESSED)
            command.value = PrintLink(removeAtbAndSourceParamsFromSearch(it), defaultMediaSize())
        }
    }

    fun printFromWebView() {
        viewModelScope.launch {
            onPrintSelected()
        }
    }

    override fun openMessageInNewTab(message: Message) {
        command.value = OpenMessageInNewTab(message, tabId)
    }

    override fun openLinkInNewTab(uri: Uri) {
        command.value = OpenInNewTab(uri.toString(), tabId)
    }

    override fun recoverFromRenderProcessGone() {
        webNavigationState?.let {
            navigationStateChanged(EmptyNavigationState(it))
        }
        invalidateBrowsingActions()
        showErrorWithAction()
    }

    override fun requiresAuthentication(request: BasicAuthenticationRequest) {
        if (request.host != site?.uri?.host) {
            omnibarViewState.value = currentOmnibarViewState().copy(
                omnibarText = request.site,
                forceExpand = true,
            )
            browserViewState.value = currentBrowserViewState().copy(showVoiceSearch = false)
            command.value = HideWebContent
        }
        command.value = RequiresAuthentication(request)
    }

    fun handleAuthentication(
        request: BasicAuthenticationRequest,
        credentials: BasicAuthenticationCredentials,
    ) {
        request.handler.proceed(credentials.username, credentials.password)
        command.value = ShowWebContent
        command.value = SaveCredentials(request, credentials)
    }

    fun cancelAuthentication(request: BasicAuthenticationRequest) {
        request.handler.cancel()
        command.value = ShowWebContent
    }

    fun userLaunchingTabSwitcher() {
        command.value = LaunchTabSwitcher
        pixel.fire(AppPixelName.TAB_MANAGER_CLICKED)
        pixel.fire(AppPixelName.TAB_MANAGER_CLICKED_DAILY, emptyMap(), emptyMap(), Daily())
    }

    private fun isFireproofWebsite(domain: String? = site?.domain): Boolean {
        if (domain == null) return false
        val fireproofWebsites = fireproofWebsiteState.value
        return fireproofWebsites?.any { it.domain == domain } ?: false
    }

    private fun invalidateBrowsingActions() {
        globalLayoutState.value = Invalidated
        loadingViewState.value = LoadingViewState()
        findInPageViewState.value = FindInPageViewState()
    }

    private fun disableUserNavigation() {
        browserViewState.value = currentBrowserViewState().copy(
            canGoBack = false,
            canGoForward = false,
            canReportSite = false,
            canChangeBrowsingMode = false,
            canFireproofSite = false,
        )
    }

    private fun showErrorWithAction(errorMessage: Int = R.string.crashedWebViewErrorMessage) {
        command.value = ShowErrorWithAction(errorMessage) { this.onUserSubmittedQuery(url.orEmpty()) }
    }

    private fun recoverTabWithQuery(query: String) {
        closeCurrentTab()
        command.value = OpenInNewTab(query)
    }

    override fun redirectTriggeredByGpc() {
        navigationAwareLoginDetector.onEvent(NavigationEvent.GpcRedirect)
    }

    override fun loginDetected() {
        val currentUrl = site?.url ?: return
        navigationAwareLoginDetector.onEvent(NavigationEvent.LoginAttempt(currentUrl))
    }

    fun requestFileDownload(
        url: String,
        contentDisposition: String?,
        mimeType: String,
        requestUserConfirmation: Boolean,
        isBlobDownloadWebViewFeatureEnabled: Boolean,
    ) {
        if (url.startsWith("blob:")) {
            if (isBlobDownloadWebViewFeatureEnabled) {
                postMessageToConvertBlobToDataUri(url)
            } else {
                command.value = ConvertBlobToDataUri(url, mimeType)
            }
        } else {
            sendRequestFileDownloadCommand(url, contentDisposition, mimeType, requestUserConfirmation)
        }
    }

    private fun sendRequestFileDownloadCommand(
        url: String,
        contentDisposition: String?,
        mimeType: String,
        requestUserConfirmation: Boolean,
    ) {
        command.postValue(RequestFileDownload(url, contentDisposition, mimeType, requestUserConfirmation))
    }

    @SuppressLint("RequiresFeature") // it's already checked in isBlobDownloadWebViewFeatureEnabled
    private fun postMessageToConvertBlobToDataUri(url: String) {
        appCoroutineScope.launch(dispatchers.main()) { // main because postMessage is not always safe in another thread
            for ((key, proxies) in fixedReplyProxyMap) {
                if (sameOrigin(url.removePrefix("blob:"), key)) {
                    for (replyProxy in proxies.values) {
                        replyProxy.postMessage(url)
                    }
                    return@launch
                }
            }
        }
    }

    private fun sameOrigin(
        firstUrl: String,
        secondUrl: String,
    ): Boolean {
        return kotlin.runCatching {
            val firstUri = Uri.parse(firstUrl)
            val secondUri = Uri.parse(secondUrl)

            firstUri.host == secondUri.host && firstUri.scheme == secondUri.scheme && firstUri.port == secondUri.port
        }.getOrNull() ?: return false
    }

    fun showEmailProtectionChooseEmailPrompt() {
        emailManager.getEmailAddress()?.let {
            command.postValue(ShowEmailProtectionChooseEmailPrompt(it))
        }
    }

    fun consumeAliasAndCopyToClipboard() {
        emailManager.getAlias()?.let {
            command.value = CopyAliasToClipboard(it)
            pixel.enqueueFire(
                AppPixelName.EMAIL_COPIED_TO_CLIPBOARD,
                mapOf(
                    PixelParameter.COHORT to emailManager.getCohort(),
                    PixelParameter.LAST_USED_DAY to emailManager.getLastUsedDate(),
                ),
            )
            emailManager.setNewLastUsedDate()
        }
    }

    /**
     * API called after user selected to autofill a private alias into a form
     */
    fun usePrivateDuckAddress(
        originalUrl: String,
        duckAddress: String,
    ) {
        command.postValue(InjectEmailAddress(duckAddress = duckAddress, originalUrl = originalUrl, autoSaveLogin = true))
    }

    fun usePersonalDuckAddress(
        originalUrl: String,
        duckAddress: String,
    ) {
        command.postValue(InjectEmailAddress(duckAddress = duckAddress, originalUrl = originalUrl, autoSaveLogin = false))
    }

    fun download(pendingFileDownload: PendingFileDownload) {
        fileDownloader.enqueueDownload(pendingFileDownload)
    }

    fun onDeleteFavoriteSnackbarDismissed(savedSite: SavedSite) {
        delete(savedSite)
    }

    fun onDeleteSavedSiteSnackbarDismissed(savedSite: SavedSite) {
        delete(savedSite, true)
    }

    private fun delete(
        savedSite: SavedSite,
        deleteBookmark: Boolean = false,
    ) {
        appCoroutineScope.launch(dispatchers.io()) {
            if (savedSite is Bookmark || deleteBookmark) {
                faviconManager.deletePersistedFavicon(savedSite.url)
            }
            savedSitesRepository.delete(savedSite, deleteBookmark)
        }
    }

    fun onDeleteFavoriteRequested(savedSite: SavedSite) {
        hide(savedSite, DeleteFavoriteConfirmation(savedSite))
    }

    fun onDeleteSavedSiteRequested(savedSite: SavedSite) {
        hide(savedSite, DeleteSavedSiteConfirmation(savedSite))
    }

    private fun hide(
        savedSite: SavedSite,
        deleteCommand: Command,
    ) {
        viewModelScope.launch(dispatchers.io()) {
            when (savedSite) {
                is Bookmark -> {
                    hiddenIds.emit(
                        hiddenIds.value.copy(
                            bookmarks = hiddenIds.value.bookmarks + savedSite.id,
                            favorites = hiddenIds.value.favorites + savedSite.id,
                        ),
                    )
                }

                is Favorite -> {
                    hiddenIds.emit(hiddenIds.value.copy(favorites = hiddenIds.value.favorites + savedSite.id))
                }
            }
            withContext(dispatchers.main()) {
                command.value = deleteCommand
            }
        }
    }

    fun undoDelete(savedSite: SavedSite) {
        viewModelScope.launch(dispatchers.io()) {
            hiddenIds.emit(
                hiddenIds.value.copy(
                    favorites = hiddenIds.value.favorites - savedSite.id,
                    bookmarks = hiddenIds.value.bookmarks - savedSite.id,
                ),
            )
        }
    }

    fun onQuickAccessListChanged(newList: List<FavoritesQuickAccessAdapter.QuickAccessFavorite>) {
        viewModelScope.launch(dispatchers.io()) {
            savedSitesRepository.updateWithPosition(newList.map { it.favorite })
        }
    }

    fun resetErrors() {
        site?.resetErrors()
    }

    fun resetBrowserError() {
        browserViewState.value = currentBrowserViewState().copy(browserError = OMITTED)
    }

    fun refreshBrowserError() {
        if (currentBrowserViewState().browserError != OMITTED && currentBrowserViewState().browserError != LOADING) {
            browserViewState.value = currentBrowserViewState().copy(browserError = LOADING)
        }
        if (currentBrowserViewState().sslError != NONE) {
            browserViewState.value = currentBrowserViewState().copy(browserShowing = true, sslError = NONE)
        }
    }

    fun onWebViewRefreshed() {
        refreshBrowserError()
        resetAutoConsent()
        accessibilityViewState.value = currentAccessibilityViewState().copy(refreshWebView = false)
        canAutofillSelectCredentialsDialogCanAutomaticallyShow = true
    }

    override fun handleCloakedAmpLink(initialUrl: String) {
        isProcessingTrackingLink = true
        command.value = ExtractUrlFromCloakedAmpLink(initialUrl)
    }

    override fun startProcessingTrackingLink() {
        isProcessingTrackingLink = true
    }

    fun updateLastAmpLink(url: String) {
        ampLinks.lastAmpLinkInfo = AmpLinkInfo(ampLink = url)
    }

    override fun onUrlExtractionError(initialUrl: String) {
        command.postValue(LoadExtractedUrl(extractedUrl = initialUrl))
    }

    override fun onUrlExtracted(
        initialUrl: String,
        extractedUrl: String?,
    ) {
        val destinationUrl = ampLinks.processDestinationUrl(initialUrl, extractedUrl)
        command.postValue(LoadExtractedUrl(extractedUrl = destinationUrl))
    }

    fun returnNoCredentialsWithPage(originalUrl: String) {
        command.postValue(CancelIncomingAutofillRequest(originalUrl))
    }

    fun onConfigurationChanged() {
        browserViewState.value = currentBrowserViewState().copy(
            forceRenderingTicker = System.currentTimeMillis(),
        )
    }

    fun onMessageReceived() {
        isLinkOpenedInNewTab = true
    }

    override fun linkOpenedInNewTab(): Boolean {
        return isLinkOpenedInNewTab
    }

    override fun isActiveTab(): Boolean {
        liveSelectedTab.value?.let {
            return it.tabId == tabId
        }

        return false
    }

    override fun onReceivedError(
        errorType: WebViewErrorResponse,
        url: String,
    ) {
        browserViewState.value =
            currentBrowserViewState().copy(
                browserError = errorType,
                showPrivacyShield = HighlightableButton.Visible(enabled = false),
                showDaxIcon = false,
                showSearchIcon = false,
            )
        if (androidBrowserConfig.errorPagePixel().isEnabled()) {
            pixel.enqueueFire(AppPixelName.ERROR_PAGE_SHOWN)
        }
        command.postValue(WebViewError(errorType, url))
    }

    override fun recordErrorCode(
        error: String,
        url: String,
    ) {
        // when navigating from one page to another it can happen that errors are recorded before pageChanged etc. are
        // called triggering a buildSite.
        if (url != site?.url) {
            site = siteFactory.buildSite(url = url, tabId = tabId)
        }
        Timber.d("recordErrorCode $error in ${site?.url}")
        site?.onErrorDetected(error)
    }

    override fun recordHttpErrorCode(
        statusCode: Int,
        url: String,
    ) {
        // when navigating from one page to another it can happen that errors are recorded before pageChanged etc. are
        // called triggering a buildSite.
        if (url != site?.url) {
            site = siteFactory.buildSite(url = url, tabId = tabId)
        }
        Timber.d("recordHttpErrorCode $statusCode in ${site?.url}")
        updateHttpErrorCount(statusCode)
        site?.onHttpErrorDetected(statusCode)
    }

    fun onAutofillMenuSelected() {
        command.value = LaunchAutofillSettings(privacyProtectionEnabled = !currentBrowserViewState().isPrivacyProtectionDisabled)
    }

    @VisibleForTesting
    fun updateWebNavigation(webNavigationState: WebNavigationState) {
        this.webNavigationState = webNavigationState
    }

    fun cancelPendingAutofillRequestToChooseCredentials() {
        canAutofillSelectCredentialsDialogCanAutomaticallyShow = false
    }

    fun canAutofillSelectCredentialsDialogCanAutomaticallyShow(): Boolean {
        return canAutofillSelectCredentialsDialogCanAutomaticallyShow && !currentOmnibarViewState().isEditing
    }

    fun onShowUserCredentialsSaved(it: LoginCredentials) {
        viewModelScope.launch(dispatchers.main()) {
            command.value = ShowUserCredentialSavedOrUpdatedConfirmation(
                credentials = it,
                includeShortcutToViewCredential = autofillCapabilityChecker.canAccessCredentialManagementScreen(),
                messageResourceId = R.string.autofillLoginSavedSnackbarMessage,
            )
        }
    }

    fun onShowUserCredentialsUpdated(it: LoginCredentials) {
        viewModelScope.launch(dispatchers.main()) {
            command.value = ShowUserCredentialSavedOrUpdatedConfirmation(
                credentials = it,
                includeShortcutToViewCredential = autofillCapabilityChecker.canAccessCredentialManagementScreen(),
                messageResourceId = R.string.autofillLoginUpdatedSnackbarMessage,
            )
        }
    }

    private fun updateHttpErrorCount(statusCode: Int) {
        when {
            // 400 errors
            statusCode == HTTP_STATUS_CODE_BAD_REQUEST_ERROR -> httpErrorPixels.get().updateCountPixel(
                HttpErrorPixelName.WEBVIEW_RECEIVED_HTTP_ERROR_400_DAILY,
            )
            // all 4xx errors apart from 400
            statusCode / 100 == HTTP_STATUS_CODE_CLIENT_ERROR_PREFIX -> httpErrorPixels.get().updateCountPixel(
                HttpErrorPixelName.WEBVIEW_RECEIVED_HTTP_ERROR_4XX_DAILY,
            )
            // all 5xx errors
            statusCode / 100 == HTTP_STATUS_CODE_SERVER_ERROR_PREFIX -> httpErrorPixels.get().updateCountPixel(
                HttpErrorPixelName.WEBVIEW_RECEIVED_HTTP_ERROR_5XX_DAILY,
            )
        }
    }

    private fun defaultMediaSize(): PrintAttributes.MediaSize {
        val country = device.country.uppercase(Locale.getDefault())
        return if (PRINT_LETTER_FORMAT_COUNTRIES_ISO3166_2.contains(country)) {
            PrintAttributes.MediaSize.NA_LETTER
        } else {
            PrintAttributes.MediaSize.ISO_A4
        }
    }

    fun voiceSearchDisabled() {
        browserViewState.value = currentBrowserViewState().copy(
            showVoiceSearch = voiceSearchAvailability.shouldShowVoiceSearch(urlLoaded = url ?: ""),
        )
    }

    private fun getDataForPermissionState(
        featureName: String,
        method: String,
        id: String,
        permissionState: SitePermissionQueryResponse,
    ): JsCallbackData {
        val strPermissionState = when (permissionState) {
            SitePermissionQueryResponse.Granted -> "granted"
            SitePermissionQueryResponse.Prompt -> "prompt"
            SitePermissionQueryResponse.Denied -> "denied"
        }

        return JsCallbackData(
            JSONObject("""{ "state":"$strPermissionState"}"""),
            featureName,
            method,
            id,
        )
    }

    fun processJsCallbackMessage(
        featureName: String,
        method: String,
        id: String?,
        data: JSONObject?,
        isActiveCustomTab: Boolean = false,
        getWebViewUrl: () -> String?,
    ) {
        when (method) {
            "webShare" -> if (id != null && data != null) {
                webShare(featureName, method, id, data)
            }

            "permissionsQuery" -> if (id != null && data != null) {
                permissionsQuery(featureName, method, id, data)
            }

            "screenLock" -> if (id != null && data != null) {
                screenLock(featureName, method, id, data)
            }

            "screenUnlock" -> screenUnlock()

            "breakageReportResult" -> if (data != null) {
                breakageReportResult(data)
            }

            else -> {
                // NOOP
            }
        }

        when (featureName) {
            DUCK_PLAYER_FEATURE_NAME, DUCK_PLAYER_PAGE_FEATURE_NAME -> {
                viewModelScope.launch(dispatchers.io()) {
                    val webViewUrl = withContext(dispatchers.main()) { getWebViewUrl() }
                    val response = duckPlayerJSHelper.processJsCallbackMessage(featureName, method, id, data, webViewUrl, tabId, isActiveCustomTab)
                    withContext(dispatchers.main()) {
                        response?.let {
                            command.value = it
                        }
                    }
                }
            }

            else -> {}
        }
    }

    private fun webShare(
        featureName: String,
        method: String,
        id: String,
        data: JSONObject,
    ) {
        viewModelScope.launch(dispatchers.main()) {
            command.value = WebShareRequest(JsCallbackData(data, featureName, method, id))
        }
    }

    private fun permissionsQuery(
        featureName: String,
        method: String,
        id: String,
        data: JSONObject,
    ) {
        viewModelScope.launch(dispatchers.io()) {
            val response = if (url == null) {
                getDataForPermissionState(featureName, method, id, SitePermissionQueryResponse.Denied)
            } else {
                val permissionState = sitePermissionsManager.getPermissionsQueryResponse(url!!, tabId, data.optString("name"))
                getDataForPermissionState(featureName, method, id, permissionState)
            }

            withContext(dispatchers.main()) {
                command.value = SendResponseToJs(response)
            }
        }
    }

    private fun screenLock(
        featureName: String,
        method: String,
        id: String,
        data: JSONObject,
    ) {
        viewModelScope.launch(dispatchers.main()) {
            if (androidBrowserConfig.screenLock().isEnabled()) {
                withContext(dispatchers.main()) {
                    command.value = ScreenLock(JsCallbackData(data, featureName, method, id))
                }
            }
        }
    }

    private fun screenUnlock() {
        viewModelScope.launch(dispatchers.main()) {
            if (androidBrowserConfig.screenLock().isEnabled()) {
                withContext(dispatchers.main()) {
                    command.value = ScreenUnlock
                }
            }
        }
    }

    fun breakageReportResult(
        data: JSONObject,
    ) {
        val jsPerformanceData = data.get("jsPerformance") as JSONArray
        val referrer = data.get("referrer") as? String
        val sanitizedReferrer = referrer?.removeSurrounding("\"")
        val isExternalLaunch = site?.isExternalLaunch ?: false

        site?.realBrokenSiteContext?.recordJsPerformance(jsPerformanceData)
        site?.realBrokenSiteContext?.inferOpenerContext(sanitizedReferrer, isExternalLaunch)
    }

    fun onHomeShown() {
        clearPreviousAppLink()
        viewModelScope.launch(dispatchers.io()) {
            if (faviconsFetchingPrompt.shouldShow() && savedSitesRepository.hasFavorites()) {
                withContext(dispatchers.main()) {
                    command.value = ShowFaviconsPrompt
                }
            }
        }
    }

    fun onFaviconsFetchingEnabled(
        fetchingEnabled: Boolean,
    ) {
        viewModelScope.launch(dispatchers.io()) {
            faviconsFetchingPrompt.onPromptAnswered(fetchingEnabled)
        }
    }

    fun onSSLCertificateWarningAction(
        action: Action,
        url: String,
    ) {
        when (action) {
            is Action.Shown -> {
                when (action.errorType) {
                    EXPIRED -> pixel.fire(AppPixelName.SSL_CERTIFICATE_WARNING_EXPIRED_SHOWN)
                    WRONG_HOST -> pixel.fire(AppPixelName.SSL_CERTIFICATE_WARNING_WRONG_HOST_SHOWN)
                    UNTRUSTED_HOST -> pixel.fire(AppPixelName.SSL_CERTIFICATE_WARNING_UNTRUSTED_SHOWN)
                    GENERIC -> pixel.fire(AppPixelName.SSL_CERTIFICATE_WARNING_GENERIC_SHOWN)
                    else -> {} // nothing to report
                }
            }

            Action.Advance -> {
                pixel.fire(AppPixelName.SSL_CERTIFICATE_WARNING_ADVANCED_PRESSED)
            }

            Action.LeaveSite -> {
                command.postValue(HideSSLError)
                pixel.fire(AppPixelName.SSL_CERTIFICATE_WARNING_CLOSE_PRESSED)
            }

            Action.Proceed -> {
                refreshBrowserError()
                bypassedSSLCertificatesRepository.add(url)
                site?.sslError = true
                pixel.fire(AppPixelName.SSL_CERTIFICATE_WARNING_PROCEED_PRESSED)
            }
        }
    }

    fun recoverFromSSLWarningPage(showBrowser: Boolean) {
        if (showBrowser) {
            browserViewState.value = currentBrowserViewState().copy(browserShowing = true, sslError = NONE)
        } else {
            omnibarViewState.value = currentOmnibarViewState().copy(
                omnibarText = "",
                shouldMoveCaretToEnd = false,
                forceExpand = true,
            )
            loadingViewState.value = currentLoadingViewState().copy(isLoading = false)
            browserViewState.value = currentBrowserViewState().copy(
                showPrivacyShield = HighlightableButton.Visible(enabled = false),
                showSearchIcon = true,
                showDaxIcon = false,
                browserShowing = showBrowser,
                sslError = NONE,
            )
        }
    }

    private fun onOnboardingCtaOkButtonClicked(onboardingCta: OnboardingDaxDialogCta): Command? {
        onUserDismissedCta(onboardingCta)
        return when (onboardingCta) {
            is OnboardingDaxDialogCta.DaxSerpCta, is OnboardingDaxDialogCta.DaxExperimentSerpCta -> {
                viewModelScope.launch {
                    val cta = withContext(dispatchers.io()) { ctaViewModel.getSiteSuggestionsDialogCta() }
                    ctaViewState.value = currentCtaViewState().copy(cta = cta)
                    if (cta == null) {
                        command.value = HideOnboardingDaxDialog(onboardingCta)
                    }
                }
                null
            }

            is OnboardingDaxDialogCta.DaxTrackersBlockedCta,
            is OnboardingDaxDialogCta.DaxNoTrackersCta,
            is OnboardingDaxDialogCta.DaxMainNetworkCta,
            is OnboardingDaxDialogCta.DaxExperimentTrackersBlockedCta,
            is OnboardingDaxDialogCta.DaxExperimentNoTrackersCta,
            is OnboardingDaxDialogCta.DaxExperimentMainNetworkCta,
            -> {
                if (currentBrowserViewState().showPrivacyShield.isHighlighted()) {
                    browserViewState.value = currentBrowserViewState().copy(showPrivacyShield = HighlightableButton.Visible(highlighted = false))
                }
                viewModelScope.launch {
                    val cta = withContext(dispatchers.io()) { ctaViewModel.getFireDialogCta() }
                    ctaViewState.value = currentCtaViewState().copy(cta = cta)
                    if (cta == null) {
                        command.value = HideOnboardingDaxDialog(onboardingCta)
                    }
                }
                null
            }

            is OnboardingDaxDialogCta.DaxExperimentFireButtonCta -> LaunchFireDialogFromOnboardingDialog(onboardingCta)

            else -> HideOnboardingDaxDialog(onboardingCta)
        }
    }

    private fun onDaxBubbleCtaOkButtonClicked(cta: DaxBubbleCta): Command? {
        onUserDismissedCta(cta)
        return when (cta) {
            is DaxBubbleCta.DaxPrivacyProCta -> LaunchPrivacyPro("https://duckduckgo.com/pro?origin=funnel_pro_android_onboarding".toUri())
            is DaxBubbleCta.DaxEndCta, is DaxBubbleCta.DaxExperimentEndCta -> {
                viewModelScope.launch {
                    val updatedCta = refreshCta()
                    ctaViewState.value = currentCtaViewState().copy(cta = updatedCta)
                    showOrHideKeyboard(updatedCta)
                }
                null
            }

            else -> null
        }
    }

    private fun onDismissOnboardingDaxDialog(cta: OnboardingDaxDialogCta) {
        if (cta is OnboardingDaxDialogCta.DaxTrackersBlockedCta || cta is OnboardingDaxDialogCta.DaxExperimentTrackersBlockedCta) {
            browserViewState.value = currentBrowserViewState().copy(showPrivacyShield = HighlightableButton.Visible(highlighted = false))
        }

        onUserDismissedCta(cta)
        command.value = HideOnboardingDaxDialog(cta)
    }

    fun onFireMenuSelected() {
        val cta = currentCtaViewState().cta
        if (cta is OnboardingDaxDialogCta.DaxFireButtonCta || cta is OnboardingDaxDialogCta.DaxExperimentFireButtonCta) {
            onUserDismissedCta(cta)
            command.value = HideOnboardingDaxDialog(cta as OnboardingDaxDialogCta)
        }
        if (currentBrowserViewState().fireButton.isHighlighted()) {
            viewModelScope.launch {
                ctaViewModel.dismissPulseAnimation()
            }
        }
    }

    fun onPrivacyShieldSelected() {
        if (currentBrowserViewState().showPrivacyShield.isHighlighted()) {
            browserViewState.value = currentBrowserViewState().copy(showPrivacyShield = HighlightableButton.Visible(highlighted = false))
            pixel.fire(
                pixel = PrivacyDashboardPixels.PRIVACY_DASHBOARD_FIRST_TIME_OPENED,
                parameters = mapOf(
                    "daysSinceInstall" to userBrowserProperties.daysSinceInstalled().toString(),
                    "from_onboarding" to "true",
                ),
                type = Unique(),
            )
        }
    }

    fun onOnboardingDaxTypingAnimationFinished() {
        browserViewState.value = currentBrowserViewState().copy(showPrivacyShield = HighlightableButton.Visible(highlighted = true))
    }

    override fun onShouldOverride() {
        val cta = currentCtaViewState().cta
        if (cta is OnboardingDaxDialogCta) {
            onDismissOnboardingDaxDialog(cta)
        }
    }

    private fun showOmniBar() {
        omnibarViewState.value = currentOmnibarViewState().copy(
            navigationChange = true,
        )

        // the new omnibar deals with this properly
        if (!changeOmnibarPositionFeature.refactor().isEnabled()) {
            omnibarViewState.value = currentOmnibarViewState().copy(
                navigationChange = false,
            )
        }
    }

    fun onUserDismissedAutoCompleteInAppMessage() {
        viewModelScope.launch(dispatchers.io()) {
            autoComplete.userDismissedHistoryInAutoCompleteIAM()
            pixel.fire(AUTOCOMPLETE_BANNER_DISMISSED)
        }
    }

    fun autoCompleteSuggestionsGone() {
        viewModelScope.launch(dispatchers.io()) {
            if (hasUserSeenHistoryIAM) {
                autoComplete.submitUserSeenHistoryIAM()
                pixel.fire(AUTOCOMPLETE_BANNER_SHOWN)
            }
            hasUserSeenHistoryIAM = false
            lastAutoCompleteState?.searchResults?.suggestions?.let { suggestions ->
                if (suggestions.any { it is AutoCompleteBookmarkSuggestion && it.isFavorite }) {
                    pixel.fire(AppPixelName.AUTOCOMPLETE_DISPLAYED_LOCAL_FAVORITE)
                }
                if (suggestions.any { it is AutoCompleteBookmarkSuggestion && !it.isFavorite }) {
                    pixel.fire(AppPixelName.AUTOCOMPLETE_DISPLAYED_LOCAL_BOOKMARK)
                }
                if (suggestions.any { it is AutoCompleteHistorySuggestion }) {
                    pixel.fire(AppPixelName.AUTOCOMPLETE_DISPLAYED_LOCAL_HISTORY)
                }
                if (suggestions.any { it is AutoCompleteHistorySearchSuggestion }) {
                    pixel.fire(AppPixelName.AUTOCOMPLETE_DISPLAYED_LOCAL_HISTORY_SEARCH)
                }
                if (suggestions.any { it is AutoCompleteSearchSuggestion && it.isUrl }) {
                    pixel.fire(AppPixelName.AUTOCOMPLETE_DISPLAYED_LOCAL_WEBSITE)
                }
                if (suggestions.any { it is AutoCompleteSwitchToTabSuggestion }) {
                    pixel.fire(AppPixelName.AUTOCOMPLETE_DISPLAYED_LOCAL_SWITCH_TO_TAB)
                }
            }
            lastAutoCompleteState = null
            autoCompleteJob.cancel()
        }
    }

    fun saveReplyProxyForBlobDownload(
        originUrl: String,
        replyProxy: JavaScriptReplyProxy,
        locationHref: String? = null,
    ) {
        appCoroutineScope.launch(dispatchers.io()) { // FF check has disk IO
            val frameProxies = fixedReplyProxyMap[originUrl]?.toMutableMap() ?: mutableMapOf()
            // if location.href is not passed, we fall back to origin
            val safeLocationHref = locationHref ?: originUrl
            frameProxies[safeLocationHref] = replyProxy
            fixedReplyProxyMap[originUrl] = frameProxies
        }
    }

    fun onStartPrint() {
        Timber.d("Print started")
        browserViewState.value = currentBrowserViewState().copy(isPrinting = true)
    }

    fun onFinishPrint() {
        Timber.d("Print finished")
        browserViewState.value = currentBrowserViewState().copy(isPrinting = false)
    }

    fun isPrinting(): Boolean {
        return currentBrowserViewState().isPrinting
    }

    fun onUserTouchedOmnibarTextInput(touchAction: Int) {
        if (touchAction == ACTION_UP) {
            firePixelBasedOnCurrentUrl(
                AppPixelName.ADDRESS_BAR_NEW_TAB_PAGE_CLICKED,
                AppPixelName.ADDRESS_BAR_SERP_CLICKED,
                AppPixelName.ADDRESS_BAR_WEBSITE_CLICKED,
            )
        }
    }

    fun onClearOmnibarTextInput() {
        firePixelBasedOnCurrentUrl(
            AppPixelName.ADDRESS_BAR_NEW_TAB_PAGE_ENTRY_CLEARED,
            AppPixelName.ADDRESS_BAR_SERP_ENTRY_CLEARED,
            AppPixelName.ADDRESS_BAR_WEBSITE_ENTRY_CLEARED,
        )
    }

    fun sendPixelsOnBackKeyPressed() {
        firePixelBasedOnCurrentUrl(
            AppPixelName.ADDRESS_BAR_NEW_TAB_PAGE_CANCELLED,
            AppPixelName.ADDRESS_BAR_SERP_CANCELLED,
            AppPixelName.ADDRESS_BAR_WEBSITE_CANCELLED,
        )
    }

    fun sendPixelsOnEnterKeyPressed() {
        firePixelBasedOnCurrentUrl(
            AppPixelName.KEYBOARD_GO_NEW_TAB_CLICKED,
            AppPixelName.KEYBOARD_GO_SERP_CLICKED,
            AppPixelName.KEYBOARD_GO_WEBSITE_CLICKED,
        )
    }

    fun hasOmnibarPositionChanged(currentPosition: OmnibarPosition): Boolean = settingsDataStore.omnibarPosition != currentPosition

    private fun firePixelBasedOnCurrentUrl(
        emptyUrlPixel: AppPixelName,
        duckDuckGoQueryUrlPixel: AppPixelName,
        websiteUrlPixel: AppPixelName,
    ) {
        val text = url.orEmpty()
        if (text.isEmpty()) {
            pixel.fire(emptyUrlPixel)
        } else if (duckDuckGoUrlDetector.isDuckDuckGoQueryUrl(text)) {
            pixel.fire(duckDuckGoQueryUrlPixel)
        } else if (isUrl(text)) {
            pixel.fire(websiteUrlPixel)
        }
    }

    private fun isUrl(text: String): Boolean {
        return URLUtil.isNetworkUrl(text) || URLUtil.isAssetUrl(text) || URLUtil.isFileUrl(text) || URLUtil.isContentUrl(text)
    }

    fun onNewTabShown() {
        newTabPixels.get().fireNewTabDisplayed()
    }

    fun handleMenuRefreshAction() {
        refreshPixelSender.sendMenuRefreshPixels()
    }

    fun handlePullToRefreshAction() {
        refreshPixelSender.sendPullToRefreshPixels()
    }

    fun fireCustomTabRefreshPixel() {
        refreshPixelSender.sendCustomTabRefreshPixel()
    }

    fun setBrowserExperimentBackground(lightModeEnabled: Boolean) {
        command.value = SetBrowserBackground(getBackgroundResource(lightModeEnabled))
    }

    fun setOnboardingDialogExperimentBackground(lightModeEnabled: Boolean) {
        command.value = SetOnboardingDialogBackground(getBackgroundResource(lightModeEnabled))
    }

    private fun getBackgroundResource(lightModeEnabled: Boolean): Int {
        return when {
            lightModeEnabled && highlightsOnboardingExperimentManager.isHighlightsEnabled() ->
                R.drawable.onboarding_experiment_background_bitmap_light
            !lightModeEnabled && highlightsOnboardingExperimentManager.isHighlightsEnabled() ->
                R.drawable.onboarding_experiment_background_bitmap_dark
            lightModeEnabled -> R.drawable.onboarding_background_bitmap_light
            else -> R.drawable.onboarding_background_bitmap_dark
        }
    }

    private fun onUserSwitchedToTab(tabId: String) {
        command.value = Command.SwitchToTab(tabId)
    }

    companion object {
        private const val FIXED_PROGRESS = 50

        // Minimum progress to show web content again after decided to hide web content (possible spoofing attack).
        // We think that progress is enough to assume next site has already loaded new content.
        private const val SHOW_CONTENT_MIN_PROGRESS = 50
        private const val NEW_CONTENT_MAX_DELAY_MS = 1000L
        private const val ONE_HOUR_IN_MS = 3_600_000

        private const val HTTP_STATUS_CODE_BAD_REQUEST_ERROR = 400
        private const val HTTP_STATUS_CODE_CLIENT_ERROR_PREFIX = 4 // 4xx, client error status code prefix
        private const val HTTP_STATUS_CODE_SERVER_ERROR_PREFIX = 5 // 5xx, server error status code prefix

        // https://www.iso.org/iso-3166-country-codes.html
        private val PRINT_LETTER_FORMAT_COUNTRIES_ISO3166_2 = setOf(
            Locale.US.country,
            Locale.CANADA.country,
            "MX", // Mexico
        )
    }
}<|MERGE_RESOLUTION|>--- conflicted
+++ resolved
@@ -426,11 +426,8 @@
     private val highlightsOnboardingExperimentManager: HighlightsOnboardingExperimentManager,
     private val privacyProtectionTogglePlugin: PluginPoint<PrivacyProtectionTogglePlugin>,
     private val showOnAppLaunchOptionHandler: ShowOnAppLaunchOptionHandler,
-<<<<<<< HEAD
+    private val customHeadersProvider: CustomHeadersProvider,
     private val toggleReports: ToggleReports,
-=======
-    private val customHeadersProvider: CustomHeadersProvider,
->>>>>>> 9f2134c6
 ) : WebViewClientListener,
     EditSavedSiteListener,
     DeleteBookmarkListener,
