/*
 * Copyright (c) 2017 DuckDuckGo
 *
 * Licensed under the Apache License, Version 2.0 (the "License");
 * you may not use this file except in compliance with the License.
 * You may obtain a copy of the License at
 *
 *     http://www.apache.org/licenses/LICENSE-2.0
 *
 * Unless required by applicable law or agreed to in writing, software
 * distributed under the License is distributed on an "AS IS" BASIS,
 * WITHOUT WARRANTIES OR CONDITIONS OF ANY KIND, either express or implied.
 * See the License for the specific language governing permissions and
 * limitations under the License.
 */

package com.duckduckgo.app.browser

import android.annotation.SuppressLint
import android.graphics.Bitmap
import android.net.Uri
import android.view.ContextMenu
import android.view.MenuItem
import android.view.View
import android.webkit.ValueCallback
import android.webkit.WebChromeClient
import android.webkit.WebView
import androidx.annotation.AnyThread
import androidx.annotation.VisibleForTesting
import androidx.core.net.toUri
import androidx.lifecycle.*
import com.duckduckgo.app.autocomplete.api.AutoCompleteApi
import com.duckduckgo.app.autocomplete.api.AutoCompleteApi.AutoCompleteResult
import com.duckduckgo.app.autocomplete.api.AutoCompleteApi.AutoCompleteSuggestion
import com.duckduckgo.app.autocomplete.api.AutoCompleteApi.AutoCompleteSuggestion.AutoCompleteBookmarkSuggestion
import com.duckduckgo.app.autocomplete.api.AutoCompleteApi.AutoCompleteSuggestion.AutoCompleteSearchSuggestion
import com.duckduckgo.app.bookmarks.db.BookmarkEntity
import com.duckduckgo.app.bookmarks.db.BookmarksDao
import com.duckduckgo.app.bookmarks.ui.EditBookmarkDialogFragment.EditBookmarkListener
import com.duckduckgo.app.browser.BrowserTabViewModel.Command.*
import com.duckduckgo.app.browser.BrowserTabViewModel.GlobalLayoutViewState.Browser
import com.duckduckgo.app.browser.BrowserTabViewModel.GlobalLayoutViewState.Invalidated
import com.duckduckgo.app.browser.LongPressHandler.RequiredAction
import com.duckduckgo.app.browser.SpecialUrlDetector.UrlType.IntentType
import com.duckduckgo.app.browser.WebNavigationStateChange.*
import com.duckduckgo.app.browser.addtohome.AddToHomeCapabilityDetector
import com.duckduckgo.app.browser.favicon.FaviconDownloader
import com.duckduckgo.app.browser.model.BasicAuthenticationCredentials
import com.duckduckgo.app.browser.model.BasicAuthenticationRequest
import com.duckduckgo.app.browser.model.LongPressTarget
import com.duckduckgo.app.browser.omnibar.OmnibarEntryConverter
import com.duckduckgo.app.browser.session.WebViewSessionStorage
import com.duckduckgo.app.browser.ui.HttpAuthenticationDialogFragment.HttpAuthenticationListener
import com.duckduckgo.app.cta.ui.Cta
import com.duckduckgo.app.cta.ui.HomePanelCta
import com.duckduckgo.app.cta.ui.CtaViewModel
import com.duckduckgo.app.global.*
import com.duckduckgo.app.global.model.Site
import com.duckduckgo.app.global.model.SiteFactory
import com.duckduckgo.app.global.model.domainMatchesUrl
import com.duckduckgo.app.privacy.db.NetworkLeaderboardDao
import com.duckduckgo.app.privacy.model.PrivacyGrade
import com.duckduckgo.app.settings.db.SettingsDataStore
import com.duckduckgo.app.statistics.VariantManager
import com.duckduckgo.app.statistics.api.StatisticsUpdater
import com.duckduckgo.app.statistics.pixels.Pixel
import com.duckduckgo.app.statistics.pixels.Pixel.PixelName
import com.duckduckgo.app.statistics.pixels.Pixel.PixelParameter
import com.duckduckgo.app.survey.model.Survey
import com.duckduckgo.app.tabs.model.TabEntity
import com.duckduckgo.app.tabs.model.TabRepository
import com.duckduckgo.app.trackerdetection.model.TrackingEvent
import com.duckduckgo.app.usage.search.SearchCountDao
import com.jakewharton.rxrelay2.PublishRelay
import io.reactivex.android.schedulers.AndroidSchedulers
import io.reactivex.schedulers.Schedulers
import kotlinx.coroutines.Job
import kotlinx.coroutines.launch
import kotlinx.coroutines.withContext
import timber.log.Timber
import java.util.concurrent.TimeUnit

class BrowserTabViewModel(
    private val statisticsUpdater: StatisticsUpdater,
    private val queryUrlConverter: OmnibarEntryConverter,
    private val duckDuckGoUrlDetector: DuckDuckGoUrlDetector,
    private val siteFactory: SiteFactory,
    private val tabRepository: TabRepository,
    private val networkLeaderboardDao: NetworkLeaderboardDao,
    private val bookmarksDao: BookmarksDao,
    private val autoCompleteApi: AutoCompleteApi,
    private val appSettingsPreferencesStore: SettingsDataStore,
    private val longPressHandler: LongPressHandler,
    private val webViewSessionStorage: WebViewSessionStorage,
    private val specialUrlDetector: SpecialUrlDetector,
    private val faviconDownloader: FaviconDownloader,
    private val addToHomeCapabilityDetector: AddToHomeCapabilityDetector,
    private val ctaViewModel: CtaViewModel,
    private val searchCountDao: SearchCountDao,
    private val pixel: Pixel,
    private val variantManager: VariantManager,
    private val dispatchers: DispatcherProvider = DefaultDispatcherProvider()
) : WebViewClientListener, EditBookmarkListener, HttpAuthenticationListener, ViewModel() {

    private var buildingSiteFactoryJob: Job? = null

    sealed class GlobalLayoutViewState {
        data class Browser(val isNewTabState: Boolean = true) : GlobalLayoutViewState()
        object Invalidated : GlobalLayoutViewState()
    }

    data class CtaViewState(
        val cta: Cta? = null
    )

    data class BrowserViewState(
        val browserShowing: Boolean = false,
        val isFullScreen: Boolean = false,
        val isDesktopBrowsingMode: Boolean = false,
        val canChangeBrowsingMode: Boolean = true,
        val showPrivacyGrade: Boolean = false,
        val showClearButton: Boolean = false,
        val showTabsButton: Boolean = true,
        val showFireButton: Boolean = true,
        val showMenuButton: Boolean = true,
        val canSharePage: Boolean = false,
        val canAddBookmarks: Boolean = false,
        val canGoBack: Boolean = false,
        val canGoForward: Boolean = false,
        val canReportSite: Boolean = true,
        val addToHomeEnabled: Boolean = false,
        val addToHomeVisible: Boolean = false
    )

    data class OmnibarViewState(
        val omnibarText: String = "",
        val isEditing: Boolean = false,
        val shouldMoveCaretToEnd: Boolean = false
    )

    data class LoadingViewState(
        val isLoading: Boolean = false,
        val progress: Int = 0
    )

    data class FindInPageViewState(
        val visible: Boolean = false,
        val showNumberMatches: Boolean = false,
        val activeMatchIndex: Int = 0,
        val searchTerm: String = "",
        val numberMatches: Int = 0,
        val canFindInPage: Boolean = false
    )

    data class AutoCompleteViewState(
        val showSuggestions: Boolean = false,
        val searchResults: AutoCompleteResult = AutoCompleteResult("", emptyList(), false)
    )

    sealed class Command {
        object Refresh : Command()
        class Navigate(val url: String) : Command()
        class NavigateBack(val steps: Int) : Command()
        object NavigateForward : Command()
        class OpenInNewTab(val query: String) : Command()
        class OpenInNewBackgroundTab(val query: String) : Command()
        object LaunchNewTab : Command()
        object ResetHistory : Command()
        class DialNumber(val telephoneNumber: String) : Command()
        class SendSms(val telephoneNumber: String) : Command()
        class SendEmail(val emailAddress: String) : Command()
        object ShowKeyboard : Command()
        object HideKeyboard : Command()
        class ShowFullScreen(val view: View) : Command()
        class DownloadImage(val url: String) : Command()
        class ShowBookmarkAddedConfirmation(val bookmarkId: Long, val title: String?, val url: String?) : Command()
        class ShareLink(val url: String) : Command()
        class CopyLink(val url: String) : Command()
        class FindInPageCommand(val searchTerm: String) : Command()
        class BrokenSiteFeedback(val url: String?) : Command()
        object DismissFindInPage : Command()
        class ShowFileChooser(val filePathCallback: ValueCallback<Array<Uri>>, val fileChooserParams: WebChromeClient.FileChooserParams) : Command()
        class HandleExternalAppLink(val appLink: IntentType) : Command()
        class AddHomeShortcut(val title: String, val url: String, val icon: Bitmap? = null) : Command()
        class LaunchSurvey(val survey: Survey) : Command()
        object LaunchAddWidget : Command()
        object LaunchLegacyAddWidget : Command()
        class RequiresAuthentication(val request: BasicAuthenticationRequest) : Command()
        class SaveCredentials(val request: BasicAuthenticationRequest, val credentials: BasicAuthenticationCredentials) : Command()
        object GenerateWebViewPreviewImage : Command()
        object LaunchTabSwitcher : Command()
        class ShowErrorWithAction(val action: () -> Unit) : Command()
    }

    val autoCompleteViewState: MutableLiveData<AutoCompleteViewState> = MutableLiveData()
    val browserViewState: MutableLiveData<BrowserViewState> = MutableLiveData()
    val globalLayoutState: MutableLiveData<GlobalLayoutViewState> = MutableLiveData()
    val loadingViewState: MutableLiveData<LoadingViewState> = MutableLiveData()
    val omnibarViewState: MutableLiveData<OmnibarViewState> = MutableLiveData()
    val findInPageViewState: MutableLiveData<FindInPageViewState> = MutableLiveData()
    val ctaViewState: MutableLiveData<CtaViewState> = MutableLiveData()
    var siteLiveData: MutableLiveData<Site> = MutableLiveData()

    var skipHome = false
    val tabs: LiveData<List<TabEntity>> = tabRepository.liveTabs
    val survey: LiveData<Survey> = ctaViewModel.surveyLiveData
    val privacyGrade: MutableLiveData<PrivacyGrade> = MutableLiveData()
    val command: SingleLiveEvent<Command> = SingleLiveEvent()

    val url: String?
        get() = site?.url

    val title: String?
        get() = site?.title

    private val autoCompletePublishSubject = PublishRelay.create<String>()
    private var site: Site? = null
    private lateinit var tabId: String
    private var webNavigationState: WebNavigationState? = null

    init {
        initializeViewStates()
        configureAutoComplete()
    }

    fun loadData(tabId: String, initialUrl: String?, skipHome: Boolean) {
        this.tabId = tabId
        this.skipHome = skipHome
        siteLiveData = tabRepository.retrieveSiteData(tabId)
        site = siteLiveData.value

        initialUrl?.let { buildSiteFactory(it) }
    }

    fun onViewReady() {
        url?.let {
            onUserSubmittedQuery(it)
        }
    }

    private fun buildSiteFactory(url: String, title: String? = null) {

        if (buildingSiteFactoryJob?.isCompleted == false) {
            Timber.i("Cancelling existing work to build SiteMonitor for $url")
            buildingSiteFactoryJob?.cancel()
        }

        site = siteFactory.buildSite(url, title)
        onSiteChanged()
        buildingSiteFactoryJob = viewModelScope.launch {
            site?.let {
                withContext(dispatchers.io()) {
                    siteFactory.loadFullSiteDetails(it)
                    onSiteChanged()
                }
            }
        }
    }

    @SuppressLint("CheckResult")
    private fun configureAutoComplete() {
        autoCompletePublishSubject
            .debounce(300, TimeUnit.MILLISECONDS)
            .switchMap { autoCompleteApi.autoComplete(it) }
            .subscribeOn(Schedulers.io())
            .observeOn(AndroidSchedulers.mainThread())
            .subscribe({ result ->
                onAutoCompleteResultReceived(result)
            }, { t: Throwable? -> Timber.w(t, "Failed to get search results") })
    }

    private fun onAutoCompleteResultReceived(result: AutoCompleteResult) {
        val results = result.suggestions.take(6)
        val currentViewState = currentAutoCompleteViewState()
        autoCompleteViewState.value = currentViewState.copy(searchResults = AutoCompleteResult(result.query, results, result.hasBookmarks))
    }

    @VisibleForTesting
    public override fun onCleared() {
        super.onCleared()
        buildingSiteFactoryJob?.cancel()
    }

    fun registerWebViewListener(browserWebViewClient: BrowserWebViewClient, browserChromeClient: BrowserChromeClient) {
        browserWebViewClient.webViewClientListener = this
        browserChromeClient.webViewClientListener = this
    }

    fun onViewVisible() {
        command.value = if (!currentBrowserViewState().browserShowing) ShowKeyboard else HideKeyboard
        refreshCta(true)
        if (currentGlobalLayoutState() is Invalidated && currentBrowserViewState().browserShowing) {
            showErrorWithAction()
        }
    }

    fun onViewHidden() {
        skipHome = false
    }

    suspend fun fireAutocompletePixel(suggestion: AutoCompleteSuggestion) {
        val currentViewState = currentAutoCompleteViewState()
        val hasBookmarks = withContext(dispatchers.io()) {
            bookmarksDao.hasBookmarks()
        }
        val params = mapOf(
            PixelParameter.SHOWED_BOOKMARKS to currentViewState.searchResults.hasBookmarks.toString(),
            PixelParameter.BOOKMARK_CAPABLE to hasBookmarks.toString()
        )
        val pixelName = when (suggestion) {
            is AutoCompleteBookmarkSuggestion -> PixelName.AUTOCOMPLETE_BOOKMARK_SELECTION
            is AutoCompleteSearchSuggestion -> PixelName.AUTOCOMPLETE_SEARCH_SELECTION
        }

        pixel.fire(pixelName, params)
    }

    fun onUserSubmittedQuery(query: String) {
        if (query.isBlank()) {
            return
        }

        if (currentGlobalLayoutState() is Invalidated) {
            recoverTabWithQuery(query)
            return
        }

        command.value = HideKeyboard
        val trimmedInput = query.trim()

        viewModelScope.launch(dispatchers.io()) {
            searchCountDao.incrementSearchCount()
        }

        val type = specialUrlDetector.determineType(trimmedInput)
        if (type is IntentType) {
            externalAppLinkClicked(type)
        } else {
            if (shouldClearHistoryOnNewQuery()) {
                command.value = ResetHistory
            }
            command.value = Navigate(queryUrlConverter.convertQueryToUrl(trimmedInput))
        }

        globalLayoutState.value = Browser(isNewTabState = false)
        findInPageViewState.value = FindInPageViewState(visible = false, canFindInPage = true)
        omnibarViewState.value = currentOmnibarViewState().copy(omnibarText = trimmedInput, shouldMoveCaretToEnd = false)
        browserViewState.value = currentBrowserViewState().copy(browserShowing = true, showClearButton = false)
        autoCompleteViewState.value = AutoCompleteViewState(false)
    }

    private fun shouldClearHistoryOnNewQuery(): Boolean {
        val navigation = webNavigationState ?: return false
        return !currentBrowserViewState().browserShowing && navigation.hasNavigationHistory
    }

    suspend fun closeCurrentTab() {
        val currentTab = tabRepository.liveSelectedTab.value
        currentTab?.let {
            tabRepository.delete(currentTab)
        }
    }

    fun onUserPressedForward() {
        if (!currentBrowserViewState().browserShowing) {
            browserViewState.value = currentBrowserViewState().copy(browserShowing = true)
            command.value = Refresh
        } else {
            command.value = NavigateForward
        }
    }

    fun onRefreshRequested() {
        if (currentGlobalLayoutState() is Invalidated) {
            recoverTabWithQuery(url.orEmpty())
        } else {
            command.value = Refresh
        }
    }

    /**
     * Handles back navigation. Returns false if navigation could not be
     * handled at this level, giving system an opportunity to handle it
     *
     * @return true if navigation handled, otherwise false
     */
    fun onUserPressedBack(): Boolean {
        val navigation = webNavigationState ?: return false

        if (!currentBrowserViewState().browserShowing) {
            return false
        }

        if (navigation.canGoBack) {
            command.value = NavigateBack(navigation.stepsToPreviousPage)
            return true
        } else if (!skipHome) {
            navigateHome()
            return true
        }

        Timber.d("User pressed back and tab is set to skip home; need to generate WebView preview now")
        command.value = GenerateWebViewPreviewImage
        return false
    }

    private fun navigateHome() {
        site = null
        onSiteChanged()

        browserViewState.value = currentBrowserViewState().copy(
            browserShowing = false,
            canGoBack = false,
            canGoForward = currentGlobalLayoutState() !is Invalidated
        )
        omnibarViewState.value = currentOmnibarViewState().copy(omnibarText = "", shouldMoveCaretToEnd = false)
        loadingViewState.value = currentLoadingViewState().copy(isLoading = false)

        deleteTabPreview(tabId)
    }

    override fun goFullScreen(view: View) {
        command.value = ShowFullScreen(view)

        val currentState = currentBrowserViewState()
        browserViewState.value = currentState.copy(isFullScreen = true)
    }

    override fun exitFullScreen() {
        val currentState = currentBrowserViewState()
        browserViewState.value = currentState.copy(isFullScreen = false)
    }

    override fun navigationStateChanged(newWebNavigationState: WebNavigationState) {

        val stateChange = newWebNavigationState.compare(webNavigationState)
        webNavigationState = newWebNavigationState

        if (!currentBrowserViewState().browserShowing) return

        browserViewState.value = currentBrowserViewState().copy(
            canGoBack = newWebNavigationState.canGoBack || !skipHome,
            canGoForward = newWebNavigationState.canGoForward
        )

        Timber.v("navigationStateChanged: $stateChange")
        when (stateChange) {
            is NewPage -> pageChanged(stateChange.url, stateChange.title)
            is PageCleared -> pageCleared()
            is UrlUpdated -> urlUpdated(stateChange.url)
            is PageNavigationCleared -> disableUserNavigation()
        }
    }

    private fun pageChanged(url: String, title: String?) {

        Timber.v("Page changed: $url")
        buildSiteFactory(url, title)

        val currentOmnibarViewState = currentOmnibarViewState()
        omnibarViewState.postValue(currentOmnibarViewState.copy(omnibarText = omnibarTextForUrl(url), shouldMoveCaretToEnd = false))

        val currentBrowserViewState = currentBrowserViewState()
        findInPageViewState.postValue(FindInPageViewState(visible = false, canFindInPage = true))
        browserViewState.postValue(
            currentBrowserViewState.copy(
                browserShowing = true,
                canAddBookmarks = true,
                addToHomeEnabled = true,
                addToHomeVisible = addToHomeCapabilityDetector.isAddToHomeSupported(),
                canSharePage = true,
                showPrivacyGrade = true
            )
        )

        if (duckDuckGoUrlDetector.isDuckDuckGoQueryUrl(url)) {
            statisticsUpdater.refreshSearchRetentionAtb()
        }

        registerSiteVisit()
    }

    private fun urlUpdated(url: String) {
        Timber.v("Page url updated: $url")
        site?.url = url
        onSiteChanged()
        val currentOmnibarViewState = currentOmnibarViewState()
        omnibarViewState.postValue(currentOmnibarViewState.copy(omnibarText = omnibarTextForUrl(url), shouldMoveCaretToEnd = false))
    }

    private fun omnibarTextForUrl(url: String?): String {
        if (url == null) return ""
        if (duckDuckGoUrlDetector.isDuckDuckGoQueryUrl(url)) {
            return duckDuckGoUrlDetector.extractQuery(url) ?: ""
        }
        return url
    }

    private fun pageCleared() {
        Timber.v("Page cleared: $url")
        site = null
        onSiteChanged()

        val currentBrowserViewState = currentBrowserViewState()
        browserViewState.value = currentBrowserViewState.copy(
            canAddBookmarks = false,
            addToHomeEnabled = false,
            addToHomeVisible = addToHomeCapabilityDetector.isAddToHomeSupported(),
            canSharePage = false,
            showPrivacyGrade = false
        )
    }

    override fun pageRefreshed(refreshedUrl: String) {
        if (url == null || refreshedUrl == url) {
            Timber.v("Page refreshed: $refreshedUrl")
            pageChanged(refreshedUrl, title)
        }
    }

    override fun progressChanged(newProgress: Int) {
        Timber.v("Loading in progress $newProgress")
        if (!currentBrowserViewState().browserShowing) return
        val isLoading = newProgress < 100
        val progress = currentLoadingViewState()
        loadingViewState.value = progress.copy(isLoading = isLoading, progress = newProgress)
    }

    private fun registerSiteVisit() {
        Schedulers.io().scheduleDirect {
            networkLeaderboardDao.incrementSitesVisited()
        }
    }

    override fun titleReceived(newTitle: String) {
        site?.title = newTitle
        onSiteChanged()
    }

    @AnyThread
    override fun sendEmailRequested(emailAddress: String) {
        command.postValue(SendEmail(emailAddress))
    }

    @AnyThread
    override fun dialTelephoneNumberRequested(telephoneNumber: String) {
        command.postValue(DialNumber(telephoneNumber))
    }

    @AnyThread
    override fun sendSmsRequested(telephoneNumber: String) {
        command.postValue(SendSms(telephoneNumber))
    }

    override fun trackerDetected(event: TrackingEvent) {
        Timber.d("Tracker detected while on $url and the document was ${event.documentUrl}")
        if (site?.domainMatchesUrl(event.documentUrl) == true) {
            site?.trackerDetected(event)
            onSiteChanged()
        }
        updateNetworkLeaderboard(event)
    }

    private fun updateNetworkLeaderboard(event: TrackingEvent) {
        val networkName = event.entity?.name ?: return
        networkLeaderboardDao.incrementNetworkCount(networkName)
    }

    override fun pageHasHttpResources(page: String) {
        if (site?.domainMatchesUrl(page) == true) {
            site?.hasHttpResources = true
            onSiteChanged()
        }
    }

    private fun onSiteChanged() {
        viewModelScope.launch {

            val improvedGrade = withContext(dispatchers.io()) {
                site?.calculateGrades()?.improvedGrade
            }

            withContext(dispatchers.main()) {
                siteLiveData.value = site
                privacyGrade.value = improvedGrade
            }

            withContext(dispatchers.io()) {
                tabRepository.update(tabId, site)
            }
        }
    }

    override fun showFileChooser(filePathCallback: ValueCallback<Array<Uri>>, fileChooserParams: WebChromeClient.FileChooserParams) {
        command.value = ShowFileChooser(filePathCallback, fileChooserParams)
    }

    private fun currentGlobalLayoutState(): GlobalLayoutViewState = globalLayoutState.value!!
    private fun currentAutoCompleteViewState(): AutoCompleteViewState = autoCompleteViewState.value!!
    private fun currentBrowserViewState(): BrowserViewState = browserViewState.value!!
    private fun currentFindInPageViewState(): FindInPageViewState = findInPageViewState.value!!
    private fun currentOmnibarViewState(): OmnibarViewState = omnibarViewState.value!!
    private fun currentLoadingViewState(): LoadingViewState = loadingViewState.value!!
    private fun currentCtaViewState(): CtaViewState = ctaViewState.value!!

    fun onOmnibarInputStateChanged(query: String, hasFocus: Boolean, hasQueryChanged: Boolean) {

        // determine if empty list to be shown, or existing search results
        val autoCompleteSearchResults = if (query.isBlank()) {
            AutoCompleteResult(query, emptyList(), false)
        } else {
            currentAutoCompleteViewState().searchResults
        }

        val currentOmnibarViewState = currentOmnibarViewState()
        val autoCompleteSuggestionsEnabled = appSettingsPreferencesStore.autoCompleteSuggestionsEnabled
        val showAutoCompleteSuggestions = hasFocus && query.isNotBlank() && hasQueryChanged && autoCompleteSuggestionsEnabled
        val showClearButton = hasFocus && query.isNotBlank()
        val showControls = !hasFocus || query.isBlank()

        omnibarViewState.value = currentOmnibarViewState.copy(isEditing = hasFocus)

        val currentBrowserViewState = currentBrowserViewState()
        browserViewState.value = currentBrowserViewState.copy(
            showPrivacyGrade = currentBrowserViewState.browserShowing,
            showTabsButton = showControls,
            showFireButton = showControls,
            showMenuButton = showControls,
            showClearButton = showClearButton
        )

        autoCompleteViewState.value = AutoCompleteViewState(showAutoCompleteSuggestions, autoCompleteSearchResults)

        if (hasQueryChanged && hasFocus && autoCompleteSuggestionsEnabled) {
            autoCompletePublishSubject.accept(query.trim())
        }
    }

    suspend fun onBookmarkAddRequested() {
        val url = url ?: ""
        val title = title ?: ""
        val id = withContext(dispatchers.io()) {
            bookmarksDao.insert(BookmarkEntity(title = title, url = url))
        }
        withContext(dispatchers.main()) {
            command.value = ShowBookmarkAddedConfirmation(id, title, url)
        }
    }

    override fun onBookmarkEdited(id: Long, title: String, url: String) {
        viewModelScope.launch(dispatchers.io()) {
            editBookmark(id, title, url)
        }
    }

    suspend fun editBookmark(id: Long, title: String, url: String) {
        withContext(dispatchers.io()) {
            bookmarksDao.update(BookmarkEntity(id, title, url))
        }
    }

    fun onBrokenSiteSelected() {
        command.value = BrokenSiteFeedback(url)
    }

    fun onUserSelectedToEditQuery(query: String) {
        omnibarViewState.value = currentOmnibarViewState().copy(isEditing = false, omnibarText = query, shouldMoveCaretToEnd = true)
        autoCompleteViewState.value = AutoCompleteViewState(showSuggestions = false)
    }

    fun userLongPressedInWebView(target: LongPressTarget, menu: ContextMenu) {
        Timber.i("Long pressed on ${target.type}, (url=${target.url}), (image url = ${target.imageUrl})")
        longPressHandler.handleLongPress(target.type, target.url, menu)
    }

    fun userSelectedItemFromLongPressMenu(longPressTarget: LongPressTarget, item: MenuItem): Boolean {

        val requiredAction = longPressHandler.userSelectedMenuItem(longPressTarget, item)
        Timber.d("Required action from long press is $requiredAction")

        return when (requiredAction) {
            is RequiredAction.OpenInNewTab -> {
                command.value = GenerateWebViewPreviewImage
                command.value = OpenInNewTab(requiredAction.url)
                true
            }
            is RequiredAction.OpenInNewBackgroundTab -> {
                command.value = GenerateWebViewPreviewImage
                viewModelScope.launch { openInNewBackgroundTab(requiredAction.url) }
                true
            }
            is RequiredAction.DownloadFile -> {
                command.value = DownloadImage(requiredAction.url)
                true
            }
            is RequiredAction.ShareLink -> {
                command.value = ShareLink(requiredAction.url)
                true
            }
            is RequiredAction.CopyLink -> {
                command.value = CopyLink(requiredAction.url)
                true
            }
            RequiredAction.None -> {
                false
            }
        }
    }

    suspend fun openInNewBackgroundTab(url: String) {
        tabRepository.addNewTabAfterExistingTab(url, tabId)
        command.value = OpenInNewBackgroundTab(url)
    }

    fun onFindInPageSelected() {
        findInPageViewState.value = FindInPageViewState(visible = true, canFindInPage = true)
    }

    fun userFindingInPage(searchTerm: String) {
        val currentViewState = currentFindInPageViewState()
        var findInPage = currentViewState.copy(visible = true, searchTerm = searchTerm)
        if (searchTerm.isEmpty()) {
            findInPage = findInPage.copy(showNumberMatches = false)
        }
        findInPageViewState.value = findInPage
        command.value = FindInPageCommand(searchTerm)
    }

    fun dismissFindInView() {
        findInPageViewState.value = currentFindInPageViewState().copy(visible = false, searchTerm = "")
        command.value = DismissFindInPage
    }

    fun onFindResultsReceived(activeMatchOrdinal: Int, numberOfMatches: Int) {
        val activeIndex = if (numberOfMatches == 0) 0 else activeMatchOrdinal + 1
        val currentViewState = currentFindInPageViewState()
        findInPageViewState.value = currentViewState.copy(
            showNumberMatches = true,
            activeMatchIndex = activeIndex,
            numberMatches = numberOfMatches
        )
    }

    fun onWebSessionRestored() {
        globalLayoutState.value = Browser(isNewTabState = false)
    }

    fun onDesktopSiteModeToggled(desktopSiteRequested: Boolean) {
        val currentBrowserViewState = currentBrowserViewState()
        browserViewState.value = currentBrowserViewState.copy(isDesktopBrowsingMode = desktopSiteRequested)

        val uri = site?.uri ?: return

        if (desktopSiteRequested && uri.isMobileSite) {
            val desktopUrl = uri.toDesktopUri().toString()
            Timber.i("Original URL $url - attempting $desktopUrl with desktop site UA string")
            command.value = Navigate(desktopUrl)
        } else {
            command.value = Refresh
        }
    }

    private fun initializeViewStates() {
        globalLayoutState.value = Browser()
        browserViewState.value = BrowserViewState().copy(addToHomeVisible = addToHomeCapabilityDetector.isAddToHomeSupported())
        loadingViewState.value = LoadingViewState()
        autoCompleteViewState.value = AutoCompleteViewState()
        omnibarViewState.value = OmnibarViewState()
        findInPageViewState.value = FindInPageViewState()
        ctaViewState.value = CtaViewState()
    }

    fun onShareSelected() {
        url?.let {
            command.value = ShareLink(removeAtbAndSourceParamsFromSearch(it))
        }
    }

    fun determineShowBrowser() {
        browserViewState.value = currentBrowserViewState().copy(browserShowing = !url.isNullOrBlank())
    }

    private fun removeAtbAndSourceParamsFromSearch(url: String): String {
        if (!duckDuckGoUrlDetector.isDuckDuckGoQueryUrl(url)) {
            return url
        }

        val uri = Uri.parse(url)
        val paramsToRemove = arrayOf(AppUrl.ParamKey.ATB, AppUrl.ParamKey.SOURCE)
        val parameterNames = uri.queryParameterNames.filterNot { paramsToRemove.contains(it) }
        val builder = uri.buildUpon()
        builder.clearQuery()

        for (paramName in parameterNames) {
            builder.appendQueryParameter(paramName, uri.getQueryParameter(paramName))
        }

        return builder.build().toString()
    }

    fun saveWebViewState(webView: WebView?, tabId: String) {
        webViewSessionStorage.saveSession(webView, tabId)
    }

    fun restoreWebViewState(webView: WebView?, lastUrl: String) {
        val sessionRestored = webViewSessionStorage.restoreSession(webView, tabId)
        if (sessionRestored) {
            Timber.v("Successfully restored session")
            onWebSessionRestored()
        } else {
            if (lastUrl.isNotBlank()) {
                Timber.w("Restoring last url but page history has been lost - url=[$lastUrl]")
                onUserSubmittedQuery(lastUrl)
            }
        }
    }

    @SuppressLint("CheckResult")
    fun onPinPageToHomeSelected() {
        val currentPage = url ?: return
        val title = if (duckDuckGoUrlDetector.isDuckDuckGoQueryUrl(currentPage)) {
            duckDuckGoUrlDetector.extractQuery(currentPage) ?: currentPage
        } else {
            currentPage.toUri().baseHost ?: currentPage
        }

        faviconDownloader.download(currentPage.toUri())
            .subscribeOn(Schedulers.io())
            .observeOn(AndroidSchedulers.mainThread())
            .subscribe({
                Timber.i("Successfully got favicon")
                command.value = AddHomeShortcut(title, currentPage, it)
            }, { throwable ->
                Timber.w(throwable, "Failed to obtain favicon")
                command.value = AddHomeShortcut(title, currentPage)
            })
    }

    fun userRequestedOpeningNewTab() {
        command.value = GenerateWebViewPreviewImage
        command.value = LaunchNewTab
    }

    fun onSurveyChanged(survey: Survey?) {
        val activeSurvey = ctaViewModel.onSurveyChanged(survey)
        if (activeSurvey != null) {
            refreshCta(true)
        }
    }

    fun onCtaShown() {
        val cta = ctaViewState.value?.cta ?: return
        ctaViewModel.onCtaShown(cta)
    }

    fun onManualCtaShown(cta: Cta) {
        ctaViewModel.onCtaShown(cta)
    }

    fun refreshCta(isNewTab: Boolean) {
        viewModelScope.launch {
            val cta = withContext(dispatchers.io()) {
                ctaViewModel.refreshCta(dispatchers.io(), isNewTab, siteLiveData.value)
            }
            ctaViewState.value = currentCtaViewState().copy(cta = cta)
        }
    }

    fun registerDaxBubbleCtaShown() {
        val cta = ctaViewState.value?.cta ?: return
        ctaViewModel.registerDaxBubbleCtaShown(cta)
    }

    fun onUserClickCtaOkButton() {
        val cta = ctaViewState.value?.cta ?: return
        ctaViewModel.onUserClickCtaOkButton(cta)
        command.value = when (cta) {
            is HomePanelCta.Survey -> LaunchSurvey(cta.survey)
            is HomePanelCta.AddWidgetAuto -> LaunchAddWidget
            is HomePanelCta.AddWidgetInstructions -> LaunchLegacyAddWidget
            else -> return
        }
    }

    fun onUserDismissedCta() {
        val cta = ctaViewState.value?.cta ?: return

        ctaViewModel.onUserDismissedCta(cta)
        if (cta is HomePanelCta) {
            refreshCta(true)
        } else {
            ctaViewState.value = currentCtaViewState().copy(cta = null)
        }
    }

    fun updateTabPreview(tabId: String, fileName: String) {
        tabRepository.updateTabPreviewImage(tabId, fileName)
    }

    fun deleteTabPreview(tabId: String) {
        tabRepository.updateTabPreviewImage(tabId, null)
    }

    override fun externalAppLinkClicked(appLink: IntentType) {
        command.value = HandleExternalAppLink(appLink)
    }

<<<<<<< HEAD
    override fun openInNewTab(url: String?) {
        command.value = OpenInNewTab(url.orEmpty())
=======
    override fun recoverFromRenderProcessGone() {
        webNavigationState?.let {
            navigationStateChanged(EmptyNavigationState(it))
        }
        invalidateBrowsingActions()
        showErrorWithAction()
>>>>>>> b6bed2db
    }

    override fun requiresAuthentication(request: BasicAuthenticationRequest) {
        command.value = RequiresAuthentication(request)
    }

    override fun handleAuthentication(request: BasicAuthenticationRequest, credentials: BasicAuthenticationCredentials) {
        request.handler.proceed(credentials.username, credentials.password)
        command.value = SaveCredentials(request, credentials)
    }

    override fun cancelAuthentication(request: BasicAuthenticationRequest) {
        request.handler.cancel()
    }

    fun userLaunchingTabSwitcher() {
        command.value = LaunchTabSwitcher
    }

    private fun invalidateBrowsingActions() {
        globalLayoutState.value = Invalidated
        loadingViewState.value = LoadingViewState()
        findInPageViewState.value = FindInPageViewState()
    }

    private fun disableUserNavigation() {
        browserViewState.value = currentBrowserViewState().copy(
            canGoBack = false,
            canGoForward = false,
            canReportSite = false,
            canChangeBrowsingMode = false
        )
    }

    private fun showErrorWithAction() {
        command.value = ShowErrorWithAction { this.onUserSubmittedQuery(url.orEmpty()) }
    }

    private fun recoverTabWithQuery(query: String) {
        viewModelScope.launch { closeCurrentTab() }
        command.value = OpenInNewTab(query)
    }
}<|MERGE_RESOLUTION|>--- conflicted
+++ resolved
@@ -905,17 +905,16 @@
         command.value = HandleExternalAppLink(appLink)
     }
 
-<<<<<<< HEAD
     override fun openInNewTab(url: String?) {
         command.value = OpenInNewTab(url.orEmpty())
-=======
+    }
+
     override fun recoverFromRenderProcessGone() {
         webNavigationState?.let {
             navigationStateChanged(EmptyNavigationState(it))
         }
         invalidateBrowsingActions()
         showErrorWithAction()
->>>>>>> b6bed2db
     }
 
     override fun requiresAuthentication(request: BasicAuthenticationRequest) {
