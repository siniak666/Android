--- conflicted
+++ resolved
@@ -104,7 +104,6 @@
 import com.duckduckgo.app.statistics.pixels.Pixel.PixelParameter
 import com.duckduckgo.app.surrogates.SurrogateResponse
 import com.duckduckgo.app.survey.model.Survey
-import com.duckduckgo.app.systemsearch.SystemSearchViewModel
 import com.duckduckgo.app.tabs.model.TabEntity
 import com.duckduckgo.app.tabs.model.TabRepository
 import com.duckduckgo.app.trackerdetection.model.TrackingEvent
@@ -118,7 +117,7 @@
 import kotlinx.coroutines.*
 import kotlinx.coroutines.flow.launchIn
 import kotlinx.coroutines.flow.onEach
-import kotlinx.coroutines.withContext
+import kotlinx.coroutines.flow.collect
 import timber.log.Timber
 import java.io.File
 import java.util.*
@@ -419,21 +418,18 @@
             if (this@BrowserTabViewModel::tabId.isInitialized && tabId == closedTab) {
                 command.value = ChildTabClosed
             }
-<<<<<<< HEAD
-        }
+        }.launchIn(viewModelScope)
+
+        emailManager.signedInFlow().onEach { isSignedIn ->
+            browserViewState.value = currentBrowserViewState().copy(isEmailSignedIn = isSignedIn)
+        }.launchIn(viewModelScope)
+
         viewModelScope.launch {
             favoritesRepository.favorites().collect { favorite ->
                 Timber.i("BrowserTab favs: collect $favorite")
                 ctaViewState.value = currentCtaViewState().copy(favorites = favorite.map { FavoritesQuickAccessAdapter.QuickAccessFavorite(it) })
             }
         }
-=======
-        }.launchIn(viewModelScope)
-
-        emailManager.signedInFlow().onEach { isSignedIn ->
-            browserViewState.value = currentBrowserViewState().copy(isEmailSignedIn = isSignedIn)
-        }.launchIn(viewModelScope)
->>>>>>> 2ba20632
     }
 
     fun loadData(tabId: String, initialUrl: String?, skipHome: Boolean) {
@@ -666,7 +662,7 @@
     }
 
     override fun iconReceived(visitedUrl: String, iconUrl: String) {
-        //noop
+        // noop
     }
 
     override fun isDesktopSiteEnabled(): Boolean = currentBrowserViewState().isDesktopBrowsingMode
@@ -2011,43 +2007,7 @@
     override fun <T : ViewModel?> create(modelClass: Class<T>): T? {
         with(modelClass) {
             return when {
-<<<<<<< HEAD
-                isAssignableFrom(BrowserTabViewModel::class.java) -> BrowserTabViewModel(
-                    statisticsUpdater.get(),
-                    queryUrlConverter.get(),
-                    duckDuckGoUrlDetector.get(),
-                    siteFactory.get(),
-                    tabRepository.get(),
-                    userWhitelistDao.get(),
-                    networkLeaderboardDao.get(),
-                    bookmarksDao.get(),
-                    favoritesRepository.get(),
-                    fireproofWebsiteRepository.get(),
-                    locationPermissionsRepository.get(),
-                    geoLocationPermissions.get(),
-                    navigationAwareLoginDetector.get(),
-                    autoComplete.get(),
-                    appSettingsPreferencesStore.get(),
-                    longPressHandler.get(),
-                    webViewSessionStorage.get(),
-                    specialUrlDetector.get(),
-                    faviconManager.get(),
-                    addToHomeCapabilityDetector.get(),
-                    ctaViewModel.get(),
-                    searchCountDao.get(),
-                    pixel.get(),
-                    dispatchers,
-                    userEventsStore.get(),
-                    notificationDao.get(),
-                    useOurAppDetector.get(),
-                    variantManager.get(),
-                    fileDownloader.get(),
-                    globalPrivacyControl.get(),
-                    fireproofDialogsEventHandler.get()
-                ) as T
-=======
-                isAssignableFrom(BrowserTabViewModel::class.java) -> BrowserTabViewModel(statisticsUpdater.get(), queryUrlConverter.get(), duckDuckGoUrlDetector.get(), siteFactory.get(), tabRepository.get(), userWhitelistDao.get(), networkLeaderboardDao.get(), bookmarksDao.get(), fireproofWebsiteRepository.get(), locationPermissionsRepository.get(), geoLocationPermissions.get(), navigationAwareLoginDetector.get(), autoComplete.get(), appSettingsPreferencesStore.get(), longPressHandler.get(), webViewSessionStorage.get(), specialUrlDetector.get(), faviconManager.get(), addToHomeCapabilityDetector.get(), ctaViewModel.get(), searchCountDao.get(), pixel.get(), dispatchers, userEventsStore.get(), notificationDao.get(), useOurAppDetector.get(), variantManager.get(), fileDownloader.get(), globalPrivacyControl.get(), fireproofDialogsEventHandler.get(), emailManager.get()) as T
->>>>>>> 2ba20632
+                isAssignableFrom(BrowserTabViewModel::class.java) -> BrowserTabViewModel(statisticsUpdater.get(), queryUrlConverter.get(), duckDuckGoUrlDetector.get(), siteFactory.get(), tabRepository.get(), userWhitelistDao.get(), networkLeaderboardDao.get(), bookmarksDao.get(), favoritesRepository.get(), fireproofWebsiteRepository.get(), locationPermissionsRepository.get(), geoLocationPermissions.get(), navigationAwareLoginDetector.get(), autoComplete.get(), appSettingsPreferencesStore.get(), longPressHandler.get(), webViewSessionStorage.get(), specialUrlDetector.get(), faviconManager.get(), addToHomeCapabilityDetector.get(), ctaViewModel.get(), searchCountDao.get(), pixel.get(), dispatchers, userEventsStore.get(), notificationDao.get(), useOurAppDetector.get(), variantManager.get(), fileDownloader.get(), globalPrivacyControl.get(), fireproofDialogsEventHandler.get(), emailManager.get()) as T
                 else -> null
             }
         }
