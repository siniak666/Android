/*
 * Copyright (c) 2017 DuckDuckGo
 *
 * Licensed under the Apache License, Version 2.0 (the "License");
 * you may not use this file except in compliance with the License.
 * You may obtain a copy of the License at
 *
 *     http://www.apache.org/licenses/LICENSE-2.0
 *
 * Unless required by applicable law or agreed to in writing, software
 * distributed under the License is distributed on an "AS IS" BASIS,
 * WITHOUT WARRANTIES OR CONDITIONS OF ANY KIND, either express or implied.
 * See the License for the specific language governing permissions and
 * limitations under the License.
 */

package com.duckduckgo.app.settings

import android.app.Activity
import android.app.ActivityOptions
import android.content.Context
import android.content.Intent
import android.os.Build
import android.os.Bundle
import android.view.View
import android.widget.CompoundButton.OnCheckedChangeListener
import android.widget.Toast
import androidx.activity.result.ActivityResult
import androidx.activity.result.contract.ActivityResultContracts
import androidx.annotation.StringRes
import androidx.core.app.ActivityOptionsCompat
import androidx.lifecycle.Lifecycle
import androidx.lifecycle.flowWithLifecycle
import androidx.lifecycle.lifecycleScope
import com.duckduckgo.anvil.annotations.InjectWith
import com.duckduckgo.app.about.AboutDuckDuckGoActivity
import com.duckduckgo.app.accessibility.AccessibilityActivity
import com.duckduckgo.app.browser.R
import com.duckduckgo.app.browser.databinding.ActivitySettingsBinding
import com.duckduckgo.app.browser.webview.WebViewActivity
import com.duckduckgo.app.email.ui.EmailProtectionActivity
import com.duckduckgo.app.feedback.ui.common.FeedbackActivity
import com.duckduckgo.app.fire.fireproofwebsite.ui.FireproofWebsitesActivity
import com.duckduckgo.app.global.DuckDuckGoActivity
import com.duckduckgo.app.global.plugins.PluginPoint
import com.duckduckgo.app.global.view.launchDefaultAppActivity
import com.duckduckgo.app.globalprivacycontrol.ui.GlobalPrivacyControlActivity
import com.duckduckgo.app.icon.ui.ChangeIconActivity
import com.duckduckgo.app.location.ui.LocationPermissionsActivity
import com.duckduckgo.app.pixels.AppPixelName
import com.duckduckgo.app.privacy.ui.WhitelistActivity
import com.duckduckgo.app.settings.SettingsViewModel.AutomaticallyClearData
import com.duckduckgo.app.settings.SettingsViewModel.Command
import com.duckduckgo.app.settings.clear.ClearWhatOption
import com.duckduckgo.app.settings.clear.ClearWhenOption
import com.duckduckgo.app.settings.clear.FireAnimation
import com.duckduckgo.app.settings.extension.InternalFeaturePlugin
import com.duckduckgo.app.statistics.pixels.Pixel
import com.duckduckgo.app.waitlist.trackerprotection.ui.AppTPWaitlistActivity
import com.duckduckgo.app.widget.AddWidgetLauncher
import com.duckduckgo.autofill.ui.AutofillSettingsActivityLauncher
<<<<<<< HEAD
=======
import com.duckduckgo.deviceauth.api.DeviceAuthenticator
>>>>>>> b3e8e9b4
import com.duckduckgo.di.scopes.ActivityScope
import com.duckduckgo.macos_api.MacWaitlistState
import com.duckduckgo.macos_api.MacWaitlistState.*
import com.duckduckgo.macos_impl.waitlist.ui.MacOsWaitlistActivity
import com.duckduckgo.mobile.android.ui.DuckDuckGoTheme
import com.duckduckgo.mobile.android.ui.sendThemeChangedBroadcast
import com.duckduckgo.mobile.android.ui.view.quietlySetIsChecked
import com.duckduckgo.mobile.android.ui.viewbinding.viewBinding
import com.duckduckgo.mobile.android.vpn.ui.onboarding.VpnOnboardingActivity
import com.duckduckgo.mobile.android.vpn.ui.tracker_activity.DeviceShieldTrackerActivity
import com.duckduckgo.mobile.android.vpn.waitlist.store.WaitlistState
import kotlinx.coroutines.flow.launchIn
import kotlinx.coroutines.flow.onEach
import timber.log.Timber
import javax.inject.Inject

@InjectWith(ActivityScope::class)
class SettingsActivity :
    DuckDuckGoActivity(),
    SettingsAutomaticallyClearWhatFragment.Listener,
    SettingsAutomaticallyClearWhenFragment.Listener,
    SettingsThemeSelectorFragment.Listener,
    SettingsAppLinksSelectorFragment.Listener,
    SettingsFireAnimationSelectorFragment.Listener {

    private val viewModel: SettingsViewModel by bindViewModel()
    private val binding: ActivitySettingsBinding by viewBinding()

    @Inject
    lateinit var pixel: Pixel

    @Inject
    lateinit var internalFeaturePlugins: PluginPoint<InternalFeaturePlugin>

    @Inject
    lateinit var addWidgetLauncher: AddWidgetLauncher

    @Inject
    lateinit var autofillSettingsActivityLauncher: AutofillSettingsActivityLauncher

<<<<<<< HEAD
=======
    @Inject
    lateinit var deviceAuthenticator: DeviceAuthenticator

>>>>>>> b3e8e9b4
    private val defaultBrowserChangeListener = OnCheckedChangeListener { _, isChecked ->
        viewModel.onDefaultBrowserToggled(isChecked)
    }

    private val autocompleteToggleListener = OnCheckedChangeListener { _, isChecked ->
        viewModel.onAutocompleteSettingChanged(isChecked)
    }

    private val viewsGeneral
        get() = binding.includeSettings.contentSettingsGeneral

    private val viewsPrivacy
        get() = binding.includeSettings.contentSettingsPrivacy

    private val viewsInternal
        get() = binding.includeSettings.contentSettingsInternal

    private val viewsMore
        get() = binding.includeSettings.contentSettingsMore

    private val viewsOther
        get() = binding.includeSettings.contentSettingsOther

    override fun onCreate(savedInstanceState: Bundle?) {
        super.onCreate(savedInstanceState)
        setContentView(binding.root)
        setupToolbar(binding.includeToolbar.toolbar)

        configureUiEventHandlers()
        configureInternalFeatures()
        configureAppLinksSettingVisibility()
        observeViewModel()
    }

    override fun onStart() {
        super.onStart()
        viewModel.start()
        viewModel.startPollingAppTpEnableState()
    }

    private fun configureUiEventHandlers() {
        with(viewsGeneral) {
            selectedThemeSetting.setOnClickListener { viewModel.userRequestedToChangeTheme() }
            autocompleteToggle.setOnCheckedChangeListener(autocompleteToggleListener)
            setAsDefaultBrowserSetting.setOnCheckedChangeListener(defaultBrowserChangeListener)
            changeAppIconLabel.setOnClickListener { viewModel.userRequestedToChangeIcon() }
            homeScreenWidgetSetting.setOnClickListener { viewModel.userRequestedToAddHomeScreenWidget() }
            selectedFireAnimationSetting.setOnClickListener { viewModel.userRequestedToChangeFireAnimation() }
            accessibilitySetting.setOnClickListener { viewModel.onAccessibilitySettingClicked() }
        }

        with(viewsPrivacy) {
            globalPrivacyControlSetting.setOnClickListener { viewModel.onGlobalPrivacyControlClicked() }
            fireproofWebsites.setOnClickListener { viewModel.onFireproofWebsitesClicked() }
<<<<<<< HEAD
            autofill.setOnClickListener { viewModel.onAutofillSettingsClick() }
=======
            if (deviceAuthenticator.hasValidDeviceAuthentication()) {
                autofill.isEnabled = true
                autofill.setOnClickListener { viewModel.onAutofillSettingsClick() }
            } else {
                autofill.isEnabled = false
            }
>>>>>>> b3e8e9b4
            locationPermissions.setOnClickListener { viewModel.onLocationClicked() }
            automaticallyClearWhatSetting.setOnClickListener { viewModel.onAutomaticallyClearWhatClicked() }
            automaticallyClearWhenSetting.setOnClickListener { viewModel.onAutomaticallyClearWhenClicked() }
            whitelist.setOnClickListener { viewModel.onManageWhitelistSelected() }
            appLinksSetting.setOnClickListener { viewModel.userRequestedToChangeAppLinkSetting() }
        }

        with(viewsOther) {
            provideFeedback.setOnClickListener { viewModel.userRequestedToSendFeedback() }
            about.setOnClickListener { startActivity(AboutDuckDuckGoActivity.intent(this@SettingsActivity)) }
            privacyPolicy.setOnClickListener {
                startActivity(
                    WebViewActivity.intent(
                        this@SettingsActivity,
                        PRIVACY_POLICY_WEB_LINK,
                        getString(R.string.settingsPrivacyPolicyDuckduckgo)
                    )
                )
            }
        }

        with(viewsMore) {
            emailSetting.setOnClickListener { viewModel.onEmailProtectionSettingClicked() }
            macOsSetting.setOnClickListener { viewModel.onMacOsSettingClicked() }
            vpnSetting.setOnClickListener { viewModel.onAppTPSettingClicked() }
        }
    }

    private fun configureInternalFeatures() {
        viewsInternal.settingsSectionInternal.visibility = if (internalFeaturePlugins.getPlugins().isEmpty()) View.GONE else View.VISIBLE
        internalFeaturePlugins.getPlugins().forEach { feature ->
            Timber.v("Adding internal feature ${feature.internalFeatureTitle()}")
            val view = SettingsOptionWithSubtitle(this).apply {
                setTitle(feature.internalFeatureTitle())
                this.setSubtitle(feature.internalFeatureSubtitle())
            }
            viewsInternal.settingsInternalFeaturesContainer.addView(view)
            view.setOnClickListener { feature.onInternalFeatureClicked(this) }
        }
    }

    private fun configureAppLinksSettingVisibility() {
        if (Build.VERSION.SDK_INT < Build.VERSION_CODES.N) {
            viewsPrivacy.appLinksSetting.visibility = View.GONE
        }
    }

    private fun observeViewModel() {
        viewModel.viewState()
            .flowWithLifecycle(lifecycle, Lifecycle.State.RESUMED)
            .onEach { viewState ->
                viewState.let {
                    viewsOther.version.setSubtitle(it.version)
                    updateSelectedTheme(it.theme)
                    viewsGeneral.autocompleteToggle.quietlySetIsChecked(it.autoCompleteSuggestionsEnabled, autocompleteToggleListener)
                    updateDefaultBrowserViewVisibility(it)
                    updateAutomaticClearDataOptions(it.automaticallyClearData)
                    setGlobalPrivacyControlSetting(it.globalPrivacyControlEnabled)
                    viewsGeneral.changeAppIcon.setImageResource(it.appIcon.icon)
                    updateSelectedFireAnimation(it.selectedFireAnimation)
                    updateAppLinkBehavior(it.appLinksSettingType)
                    updateDeviceShieldSettings(it.appTrackingProtectionEnabled, it.appTrackingProtectionWaitlistState)
                    updateEmailSubtitle(it.emailAddress)
                    updateMacOsSettings(it.macOsWaitlistState)
                }
            }.launchIn(lifecycleScope)

        viewModel.commands()
            .flowWithLifecycle(lifecycle, Lifecycle.State.CREATED)
            .onEach { processCommand(it) }
            .launchIn(lifecycleScope)
    }

    private fun updateEmailSubtitle(emailAddress: String?) {
        val subtitle = emailAddress ?: getString(R.string.settingsEmailProtectionSubtitle)
        viewsMore.emailSetting.setSubtitle(subtitle)
    }

    private fun setGlobalPrivacyControlSetting(enabled: Boolean) {
        val stateText = if (enabled) {
            getString(R.string.enabled)
        } else {
            getString(R.string.disabled)
        }
        viewsPrivacy.globalPrivacyControlSetting.setSubtitle(stateText)
    }

    private fun updateSelectedFireAnimation(fireAnimation: FireAnimation) {
        val subtitle = getString(fireAnimation.nameResId)
        viewsGeneral.selectedFireAnimationSetting.setSubtitle(subtitle)
    }

    private fun updateSelectedTheme(selectedTheme: DuckDuckGoTheme) {
        val subtitle = getString(
            when (selectedTheme) {
                DuckDuckGoTheme.DARK -> R.string.settingsDarkTheme
                DuckDuckGoTheme.LIGHT -> R.string.settingsLightTheme
                DuckDuckGoTheme.SYSTEM_DEFAULT -> R.string.settingsSystemTheme
            }
        )
        viewsGeneral.selectedThemeSetting.setSubtitle(subtitle)
    }

    private fun updateAppLinkBehavior(appLinkSettingType: AppLinkSettingType) {
        val subtitle = getString(
            when (appLinkSettingType) {
                AppLinkSettingType.ASK_EVERYTIME -> R.string.settingsAppLinksAskEveryTime
                AppLinkSettingType.ALWAYS -> R.string.settingsAppLinksAlways
                AppLinkSettingType.NEVER -> R.string.settingsAppLinksNever
            }
        )
        viewsPrivacy.appLinksSetting.setSubtitle(subtitle)
    }

    private fun updateAutomaticClearDataOptions(automaticallyClearData: AutomaticallyClearData) {
        val clearWhatSubtitle = getString(automaticallyClearData.clearWhatOption.nameStringResourceId())
        viewsPrivacy.automaticallyClearWhatSetting.setSubtitle(clearWhatSubtitle)

        val clearWhenSubtitle = getString(automaticallyClearData.clearWhenOption.nameStringResourceId())
        viewsPrivacy.automaticallyClearWhenSetting.setSubtitle(clearWhenSubtitle)

        val whenOptionEnabled = automaticallyClearData.clearWhenOptionEnabled
        viewsPrivacy.automaticallyClearWhenSetting.isEnabled = whenOptionEnabled
    }

    private fun launchAutomaticallyClearWhatDialog(option: ClearWhatOption) {
        val dialog = SettingsAutomaticallyClearWhatFragment.create(option)
        dialog.show(supportFragmentManager, CLEAR_WHAT_DIALOG_TAG)
        pixel.fire(AppPixelName.AUTOMATIC_CLEAR_DATA_WHAT_SHOWN)
    }

    private fun launchAutomaticallyClearWhenDialog(option: ClearWhenOption) {
        val dialog = SettingsAutomaticallyClearWhenFragment.create(option)
        dialog.show(supportFragmentManager, CLEAR_WHEN_DIALOG_TAG)
        pixel.fire(AppPixelName.AUTOMATIC_CLEAR_DATA_WHEN_SHOWN)
    }

    private fun processCommand(it: Command?) {
        when (it) {
            is Command.LaunchDefaultBrowser -> launchDefaultAppScreen()
            is Command.LaunchFeedback -> launchFeedback()
            is Command.LaunchFireproofWebsites -> launchFireproofWebsites()
            is Command.LaunchAutofillSettings -> launchAutofillSettings()
            is Command.LaunchAccessibilitySettings -> launchAccessibilitySettings()
            is Command.LaunchLocation -> launchLocation()
            is Command.LaunchWhitelist -> launchWhitelist()
            is Command.LaunchAppIcon -> launchAppIconChange()
            is Command.LaunchGlobalPrivacyControl -> launchGlobalPrivacyControl()
            is Command.LaunchAppTPTrackersScreen -> launchAppTPTrackersScreen()
            is Command.LaunchAppTPOnboarding -> launchAppTPOnboardingScreen()
            is Command.LaunchAppTPWaitlist -> launchAppTPWaitlist()
            is Command.UpdateTheme -> sendThemeChangedBroadcast()
            is Command.LaunchEmailProtection -> launchEmailProtectionScreen()
            is Command.LaunchThemeSettings -> launchThemeSelector(it.theme)
            is Command.LaunchAppLinkSettings -> launchAppLinksSettingSelector(it.appLinksSettingType)
            is Command.LaunchFireAnimationSettings -> launchFireAnimationSelector(it.animation)
            is Command.ShowClearWhatDialog -> launchAutomaticallyClearWhatDialog(it.option)
            is Command.ShowClearWhenDialog -> launchAutomaticallyClearWhenDialog(it.option)
            is Command.LaunchAddHomeScreenWidget -> launchAddHomeScreenWidget()
            is Command.LaunchMacOs -> launchMacOsScreen()
            null -> TODO()
        }
    }

    private fun updateDefaultBrowserViewVisibility(it: SettingsViewModel.ViewState) {
        with(viewsGeneral.setAsDefaultBrowserSetting) {
            if (it.showDefaultBrowserSetting) {
                quietlySetIsChecked(it.isAppDefaultBrowser, defaultBrowserChangeListener)
                visibility = View.VISIBLE
            } else {
                visibility = View.GONE
            }
        }
    }

    private fun updateDeviceShieldSettings(
        appTPEnabled: Boolean,
        waitlistState: WaitlistState
    ) {
        with(viewsMore) {
            if (waitlistState != WaitlistState.InBeta) {
                vpnSetting.setSubtitle(getString(R.string.atp_SettingsDeviceShieldNeverEnabled))
            } else {
                if (appTPEnabled) {
                    vpnSetting.setSubtitle(getString(R.string.atp_SettingsDeviceShieldEnabled))
                } else {
                    vpnSetting.setSubtitle(getString(R.string.atp_SettingsDeviceShieldDisabled))
                }
            }
        }
    }

    private fun updateMacOsSettings(waitlistState: MacWaitlistState) {
        with(viewsMore) {
            when (waitlistState) {
                InBeta -> macOsSetting.setSubtitle(getString(R.string.macos_settings_description_ready))
                JoinedWaitlist -> macOsSetting.setSubtitle(getString(R.string.macos_settings_description_list))
                NotJoinedQueue -> macOsSetting.setSubtitle(getString(R.string.macos_settings_description))
            }
        }
    }

    private fun launchDefaultAppScreen() {
        if (Build.VERSION.SDK_INT >= Build.VERSION_CODES.N) {
            launchDefaultAppActivity()
        } else {
            throw IllegalStateException("Unable to launch default app activity on this OS")
        }
    }

    private fun launchFeedback() {
        val options = ActivityOptions.makeSceneTransitionAnimation(this).toBundle()
        startActivityForResult(Intent(FeedbackActivity.intent(this)), FEEDBACK_REQUEST_CODE, options)
    }

    private fun launchFireproofWebsites() {
        val options = ActivityOptions.makeSceneTransitionAnimation(this).toBundle()
        startActivity(FireproofWebsitesActivity.intent(this), options)
    }

    private fun launchAutofillSettings() {
        val options = ActivityOptions.makeSceneTransitionAnimation(this).toBundle()
        startActivity(autofillSettingsActivityLauncher.intent(this), options)
    }

    private fun launchAccessibilitySettings() {
        val options = ActivityOptions.makeSceneTransitionAnimation(this).toBundle()
        startActivity(AccessibilityActivity.intent(this), options)
    }

    private fun launchLocation() {
        val options = ActivityOptions.makeSceneTransitionAnimation(this).toBundle()
        startActivity(LocationPermissionsActivity.intent(this), options)
    }

    private fun launchWhitelist() {
        val options = ActivityOptions.makeSceneTransitionAnimation(this).toBundle()
        startActivity(WhitelistActivity.intent(this), options)
    }

    private fun launchAppIconChange() {
        val options = ActivityOptions.makeSceneTransitionAnimation(this).toBundle()
        startActivityForResult(Intent(ChangeIconActivity.intent(this)), CHANGE_APP_ICON_REQUEST_CODE, options)
    }

    private fun launchFireAnimationSelector(animation: FireAnimation) {
        val dialog = SettingsFireAnimationSelectorFragment.create(animation)
        dialog.show(supportFragmentManager, FIRE_ANIMATION_SELECTOR_TAG)
    }

    private fun launchThemeSelector(theme: DuckDuckGoTheme) {
        val dialog = SettingsThemeSelectorFragment.create(theme)
        dialog.show(supportFragmentManager, THEME_SELECTOR_TAG)
    }

    private fun launchAppLinksSettingSelector(appLinkSettingType: AppLinkSettingType) {
        val dialog = SettingsAppLinksSelectorFragment.create(appLinkSettingType)
        dialog.show(supportFragmentManager, THEME_SELECTOR_TAG)
    }

    private fun launchGlobalPrivacyControl() {
        val options = ActivityOptions.makeSceneTransitionAnimation(this).toBundle()
        startActivity(GlobalPrivacyControlActivity.intent(this), options)
    }

    private fun launchEmailProtectionScreen() {
        val options = ActivityOptions.makeSceneTransitionAnimation(this).toBundle()
        startActivity(EmailProtectionActivity.intent(this), options)
    }

    private fun launchMacOsScreen() {
        val options = ActivityOptions.makeSceneTransitionAnimation(this).toBundle()
        startActivity(MacOsWaitlistActivity.intent(this), options)
    }

    private fun launchAppTPTrackersScreen() {
        startActivity(DeviceShieldTrackerActivity.intent(this))
    }

    private fun launchAppTPOnboardingScreen() {
        startActivity(VpnOnboardingActivity.intent(this))
    }

    private val appTPWaitlistActivityResult = registerForActivityResult(ActivityResultContracts.StartActivityForResult()) { result: ActivityResult ->
        if (result.resultCode == Activity.RESULT_OK) {
            startActivity(VpnOnboardingActivity.intent(this))
        }
    }

    private fun launchAppTPWaitlist() {
        val options = ActivityOptionsCompat.makeSceneTransitionAnimation(this)
        appTPWaitlistActivityResult.launch(AppTPWaitlistActivity.intent(this), options)
    }

    private fun launchAddHomeScreenWidget() {
        pixel.fire(AppPixelName.SETTINGS_ADD_HOME_SCREEN_WIDGET_CLICKED)
        addWidgetLauncher.launchAddWidget(this)
    }

    override fun onThemeSelected(selectedTheme: DuckDuckGoTheme) {
        viewModel.onThemeSelected(selectedTheme)
    }

    override fun onAppLinkSettingSelected(selectedSetting: AppLinkSettingType) {
        viewModel.onAppLinksSettingChanged(selectedSetting)
    }

    override fun onAutomaticallyClearWhatOptionSelected(clearWhatSetting: ClearWhatOption) {
        viewModel.onAutomaticallyWhatOptionSelected(clearWhatSetting)
    }

    override fun onAutomaticallyClearWhenOptionSelected(clearWhenSetting: ClearWhenOption) {
        viewModel.onAutomaticallyWhenOptionSelected(clearWhenSetting)
    }

    override fun onFireAnimationSelected(selectedFireAnimation: FireAnimation) {
        viewModel.onFireAnimationSelected(selectedFireAnimation)
    }

    @Suppress("DEPRECATION")
    override fun onActivityResult(
        requestCode: Int,
        resultCode: Int,
        data: Intent?
    ) {
        when (requestCode) {
            FEEDBACK_REQUEST_CODE -> handleFeedbackResult(resultCode)
            else -> super.onActivityResult(requestCode, resultCode, data)
        }
        super.onActivityResult(requestCode, resultCode, data)
    }

    private fun handleFeedbackResult(resultCode: Int) {
        if (resultCode == Activity.RESULT_OK) {
            Toast.makeText(this, R.string.thanksForTheFeedback, Toast.LENGTH_LONG).show()
        }
    }

    @StringRes
    private fun ClearWhatOption.nameStringResourceId(): Int {
        return when (this) {
            ClearWhatOption.CLEAR_NONE -> R.string.settingsAutomaticallyClearWhatOptionNone
            ClearWhatOption.CLEAR_TABS_ONLY -> R.string.settingsAutomaticallyClearWhatOptionTabs
            ClearWhatOption.CLEAR_TABS_AND_DATA -> R.string.settingsAutomaticallyClearWhatOptionTabsAndData
        }
    }

    @StringRes
    private fun ClearWhenOption.nameStringResourceId(): Int {
        return when (this) {
            ClearWhenOption.APP_EXIT_ONLY -> R.string.settingsAutomaticallyClearWhenAppExitOnly
            ClearWhenOption.APP_EXIT_OR_5_MINS -> R.string.settingsAutomaticallyClearWhenAppExit5Minutes
            ClearWhenOption.APP_EXIT_OR_15_MINS -> R.string.settingsAutomaticallyClearWhenAppExit15Minutes
            ClearWhenOption.APP_EXIT_OR_30_MINS -> R.string.settingsAutomaticallyClearWhenAppExit30Minutes
            ClearWhenOption.APP_EXIT_OR_60_MINS -> R.string.settingsAutomaticallyClearWhenAppExit60Minutes
            ClearWhenOption.APP_EXIT_OR_5_SECONDS -> R.string.settingsAutomaticallyClearWhenAppExit5Seconds
        }
    }

    companion object {
        private const val FIRE_ANIMATION_SELECTOR_TAG = "FIRE_ANIMATION_SELECTOR_DIALOG_FRAGMENT"
        private const val THEME_SELECTOR_TAG = "THEME_SELECTOR_DIALOG_FRAGMENT"
        private const val CLEAR_WHAT_DIALOG_TAG = "CLEAR_WHAT_DIALOG_FRAGMENT"
        private const val CLEAR_WHEN_DIALOG_TAG = "CLEAR_WHEN_DIALOG_FRAGMENT"
        private const val FEEDBACK_REQUEST_CODE = 100
        private const val CHANGE_APP_ICON_REQUEST_CODE = 101
        private const val PRIVACY_POLICY_WEB_LINK = "https://duckduckgo.com/privacy"

        fun intent(context: Context): Intent {
            return Intent(context, SettingsActivity::class.java)
        }
    }
}<|MERGE_RESOLUTION|>--- conflicted
+++ resolved
@@ -59,10 +59,7 @@
 import com.duckduckgo.app.waitlist.trackerprotection.ui.AppTPWaitlistActivity
 import com.duckduckgo.app.widget.AddWidgetLauncher
 import com.duckduckgo.autofill.ui.AutofillSettingsActivityLauncher
-<<<<<<< HEAD
-=======
 import com.duckduckgo.deviceauth.api.DeviceAuthenticator
->>>>>>> b3e8e9b4
 import com.duckduckgo.di.scopes.ActivityScope
 import com.duckduckgo.macos_api.MacWaitlistState
 import com.duckduckgo.macos_api.MacWaitlistState.*
@@ -103,12 +100,9 @@
     @Inject
     lateinit var autofillSettingsActivityLauncher: AutofillSettingsActivityLauncher
 
-<<<<<<< HEAD
-=======
     @Inject
     lateinit var deviceAuthenticator: DeviceAuthenticator
 
->>>>>>> b3e8e9b4
     private val defaultBrowserChangeListener = OnCheckedChangeListener { _, isChecked ->
         viewModel.onDefaultBrowserToggled(isChecked)
     }
@@ -163,16 +157,12 @@
         with(viewsPrivacy) {
             globalPrivacyControlSetting.setOnClickListener { viewModel.onGlobalPrivacyControlClicked() }
             fireproofWebsites.setOnClickListener { viewModel.onFireproofWebsitesClicked() }
-<<<<<<< HEAD
-            autofill.setOnClickListener { viewModel.onAutofillSettingsClick() }
-=======
             if (deviceAuthenticator.hasValidDeviceAuthentication()) {
                 autofill.isEnabled = true
                 autofill.setOnClickListener { viewModel.onAutofillSettingsClick() }
             } else {
                 autofill.isEnabled = false
             }
->>>>>>> b3e8e9b4
             locationPermissions.setOnClickListener { viewModel.onLocationClicked() }
             automaticallyClearWhatSetting.setOnClickListener { viewModel.onAutomaticallyClearWhatClicked() }
             automaticallyClearWhenSetting.setOnClickListener { viewModel.onAutomaticallyClearWhenClicked() }
