--- conflicted
+++ resolved
@@ -123,28 +123,12 @@
     }
 
     private fun populateFavicon(imageView: ImageView) {
-<<<<<<< HEAD
-        arguments?.let { args ->
-            val originUrl = args.getString(KEY_REQUEST_ORIGIN)
-            val tabId = args.getString(KEY_TAB_ID, "")
-
-            originUrl?.let { url ->
-                faviconJob?.cancel()
-                faviconJob = this.lifecycleScope.launch {
-                    faviconManager.loadToViewFromLocalOrFallback(tabId, url, imageView)
-                }
-=======
         val originUrl = getOriginUrl()
         val tabId = getTabId()
 
         faviconJob?.cancel()
         faviconJob = this.lifecycleScope.launch {
-            if (tabId.isNotBlank()) {
-                faviconManager.loadToViewFromTemp(tabId, originUrl, imageView)
-            } else {
-                faviconManager.loadToViewFromPersisted(originUrl, imageView)
->>>>>>> 2f3d42be
-            }
+            faviconManager.loadToViewFromLocalOrFallback(tabId, originUrl, imageView)
         }
     }
 
