/*
 * Copyright (c) 2017 DuckDuckGo
 *
 * Licensed under the Apache License, Version 2.0 (the "License");
 * you may not use this file except in compliance with the License.
 * You may obtain a copy of the License at
 *
 *     http://www.apache.org/licenses/LICENSE-2.0
 *
 * Unless required by applicable law or agreed to in writing, software
 * distributed under the License is distributed on an "AS IS" BASIS,
 * WITHOUT WARRANTIES OR CONDITIONS OF ANY KIND, either express or implied.
 * See the License for the specific language governing permissions and
 * limitations under the License.
 */

package com.duckduckgo.app.browser

import android.annotation.SuppressLint
import android.content.Context
import android.content.Intent
import android.graphics.Bitmap
import android.net.Uri
import android.net.http.SslCertificate
import android.net.http.SslError
import android.os.Build
import android.print.PrintAttributes
import android.view.MenuItem
import android.view.MotionEvent
import android.view.View
import android.webkit.HttpAuthHandler
import android.webkit.PermissionRequest
import android.webkit.SslErrorHandler
import android.webkit.ValueCallback
import android.webkit.WebChromeClient.FileChooserParams
import android.webkit.WebView
import androidx.arch.core.executor.testing.InstantTaskExecutorRule
import androidx.core.net.toUri
import androidx.lifecycle.MutableLiveData
import androidx.lifecycle.Observer
import androidx.room.Room
import androidx.test.filters.SdkSuppress
import androidx.test.platform.app.InstrumentationRegistry.getInstrumentation
import com.duckduckgo.adclick.api.AdClickManager
import com.duckduckgo.app.ValueCaptorObserver
import com.duckduckgo.app.accessibility.data.AccessibilitySettingsDataStore
import com.duckduckgo.app.accessibility.data.AccessibilitySettingsSharedPreferences
import com.duckduckgo.app.autocomplete.AutocompleteTabsFeature
import com.duckduckgo.app.autocomplete.api.AutoComplete
import com.duckduckgo.app.autocomplete.api.AutoComplete.AutoCompleteResult
import com.duckduckgo.app.autocomplete.api.AutoComplete.AutoCompleteSuggestion.AutoCompleteDefaultSuggestion
import com.duckduckgo.app.autocomplete.api.AutoComplete.AutoCompleteSuggestion.AutoCompleteHistoryRelatedSuggestion.AutoCompleteHistorySearchSuggestion
import com.duckduckgo.app.autocomplete.api.AutoComplete.AutoCompleteSuggestion.AutoCompleteHistoryRelatedSuggestion.AutoCompleteHistorySuggestion
import com.duckduckgo.app.autocomplete.api.AutoComplete.AutoCompleteSuggestion.AutoCompleteSearchSuggestion
import com.duckduckgo.app.autocomplete.api.AutoComplete.AutoCompleteSuggestion.AutoCompleteUrlSuggestion.AutoCompleteBookmarkSuggestion
import com.duckduckgo.app.autocomplete.api.AutoComplete.AutoCompleteSuggestion.AutoCompleteUrlSuggestion.AutoCompleteSwitchToTabSuggestion
import com.duckduckgo.app.autocomplete.api.AutoCompleteApi
import com.duckduckgo.app.autocomplete.api.AutoCompleteScorer
import com.duckduckgo.app.autocomplete.api.AutoCompleteService
import com.duckduckgo.app.autocomplete.impl.AutoCompleteRepository
import com.duckduckgo.app.browser.AndroidFeaturesHeaderPlugin.Companion.TEST_VALUE
import com.duckduckgo.app.browser.AndroidFeaturesHeaderPlugin.Companion.X_DUCKDUCKGO_ANDROID_HEADER
import com.duckduckgo.app.browser.LongPressHandler.RequiredAction
import com.duckduckgo.app.browser.LongPressHandler.RequiredAction.DownloadFile
import com.duckduckgo.app.browser.LongPressHandler.RequiredAction.OpenInNewTab
import com.duckduckgo.app.browser.SSLErrorType.EXPIRED
import com.duckduckgo.app.browser.SSLErrorType.GENERIC
import com.duckduckgo.app.browser.SSLErrorType.NONE
import com.duckduckgo.app.browser.SSLErrorType.UNTRUSTED_HOST
import com.duckduckgo.app.browser.SSLErrorType.WRONG_HOST
import com.duckduckgo.app.browser.WebViewErrorResponse.BAD_URL
import com.duckduckgo.app.browser.WebViewErrorResponse.LOADING
import com.duckduckgo.app.browser.WebViewErrorResponse.OMITTED
import com.duckduckgo.app.browser.addtohome.AddToHomeCapabilityDetector
import com.duckduckgo.app.browser.applinks.AppLinksHandler
import com.duckduckgo.app.browser.camera.CameraHardwareChecker
import com.duckduckgo.app.browser.certificates.BypassedSSLCertificatesRepository
import com.duckduckgo.app.browser.certificates.remoteconfig.SSLCertificatesFeature
import com.duckduckgo.app.browser.commands.Command
import com.duckduckgo.app.browser.commands.Command.HideOnboardingDaxDialog
import com.duckduckgo.app.browser.commands.Command.LaunchPrivacyPro
import com.duckduckgo.app.browser.commands.Command.LoadExtractedUrl
import com.duckduckgo.app.browser.commands.Command.ShareLink
import com.duckduckgo.app.browser.commands.Command.ShowBackNavigationHistory
import com.duckduckgo.app.browser.commands.Command.ShowPrivacyProtectionDisabledConfirmation
import com.duckduckgo.app.browser.commands.Command.ShowPrivacyProtectionEnabledConfirmation
import com.duckduckgo.app.browser.commands.NavigationCommand
import com.duckduckgo.app.browser.commands.NavigationCommand.Navigate
import com.duckduckgo.app.browser.customtabs.CustomTabPixelNames
import com.duckduckgo.app.browser.duckplayer.DUCK_PLAYER_FEATURE_NAME
import com.duckduckgo.app.browser.duckplayer.DUCK_PLAYER_PAGE_FEATURE_NAME
import com.duckduckgo.app.browser.duckplayer.DuckPlayerJSHelper
import com.duckduckgo.app.browser.favicon.FaviconManager
import com.duckduckgo.app.browser.favicon.FaviconSource
import com.duckduckgo.app.browser.history.NavigationHistoryEntry
import com.duckduckgo.app.browser.httperrors.HttpErrorPixelName
import com.duckduckgo.app.browser.httperrors.HttpErrorPixels
import com.duckduckgo.app.browser.logindetection.FireproofDialogsEventHandler
import com.duckduckgo.app.browser.logindetection.LoginDetected
import com.duckduckgo.app.browser.logindetection.NavigationAwareLoginDetector
import com.duckduckgo.app.browser.logindetection.NavigationEvent
import com.duckduckgo.app.browser.logindetection.NavigationEvent.LoginAttempt
import com.duckduckgo.app.browser.model.BasicAuthenticationCredentials
import com.duckduckgo.app.browser.model.BasicAuthenticationRequest
import com.duckduckgo.app.browser.model.LongPressTarget
import com.duckduckgo.app.browser.newtab.FavoritesQuickAccessAdapter
import com.duckduckgo.app.browser.newtab.FavoritesQuickAccessAdapter.QuickAccessFavorite
import com.duckduckgo.app.browser.omnibar.ChangeOmnibarPositionFeature
import com.duckduckgo.app.browser.omnibar.OmnibarEntryConverter
import com.duckduckgo.app.browser.omnibar.model.OmnibarPosition.BOTTOM
import com.duckduckgo.app.browser.omnibar.model.OmnibarPosition.TOP
import com.duckduckgo.app.browser.refreshpixels.RefreshPixelSender
import com.duckduckgo.app.browser.remotemessage.RemoteMessagingModel
import com.duckduckgo.app.browser.session.WebViewSessionStorage
import com.duckduckgo.app.browser.viewstate.BrowserViewState
import com.duckduckgo.app.browser.viewstate.CtaViewState
import com.duckduckgo.app.browser.viewstate.FindInPageViewState
import com.duckduckgo.app.browser.viewstate.GlobalLayoutViewState
import com.duckduckgo.app.browser.viewstate.HighlightableButton
import com.duckduckgo.app.browser.viewstate.LoadingViewState
import com.duckduckgo.app.browser.webview.SslWarningLayout.Action
import com.duckduckgo.app.cta.db.DismissedCtaDao
import com.duckduckgo.app.cta.model.CtaId
import com.duckduckgo.app.cta.model.CtaId.DAX_DIALOG_NETWORK
import com.duckduckgo.app.cta.model.CtaId.DAX_DIALOG_TRACKERS_FOUND
import com.duckduckgo.app.cta.model.CtaId.DAX_END
import com.duckduckgo.app.cta.model.DismissedCta
import com.duckduckgo.app.cta.ui.Cta
import com.duckduckgo.app.cta.ui.CtaViewModel
import com.duckduckgo.app.cta.ui.DaxBubbleCta
import com.duckduckgo.app.cta.ui.HomePanelCta
import com.duckduckgo.app.cta.ui.OnboardingDaxDialogCta
import com.duckduckgo.app.fire.fireproofwebsite.data.FireproofWebsiteDao
import com.duckduckgo.app.fire.fireproofwebsite.data.FireproofWebsiteEntity
import com.duckduckgo.app.fire.fireproofwebsite.data.FireproofWebsiteRepositoryImpl
import com.duckduckgo.app.fire.fireproofwebsite.ui.AutomaticFireproofSetting
import com.duckduckgo.app.generalsettings.showonapplaunch.ShowOnAppLaunchOptionHandler
import com.duckduckgo.app.global.db.AppDatabase
import com.duckduckgo.app.global.events.db.UserEventsStore
import com.duckduckgo.app.global.install.AppInstallStore
import com.duckduckgo.app.global.model.PrivacyShield.PROTECTED
import com.duckduckgo.app.global.model.Site
import com.duckduckgo.app.global.model.SiteFactoryImpl
import com.duckduckgo.app.location.GeoLocationPermissions
import com.duckduckgo.app.location.data.LocationPermissionsDao
import com.duckduckgo.app.onboarding.store.AppStage
import com.duckduckgo.app.onboarding.store.AppStage.ESTABLISHED
import com.duckduckgo.app.onboarding.store.OnboardingStore
import com.duckduckgo.app.onboarding.store.UserStageStore
import com.duckduckgo.app.onboarding.ui.page.extendedonboarding.ExtendedOnboardingFeatureToggles
import com.duckduckgo.app.onboarding.ui.page.extendedonboarding.HighlightsOnboardingExperimentManager
import com.duckduckgo.app.pixels.AppPixelName
import com.duckduckgo.app.pixels.AppPixelName.AUTOCOMPLETE_BANNER_SHOWN
import com.duckduckgo.app.pixels.AppPixelName.DUCK_PLAYER_LANDSCAPE_LAYOUT_IMPRESSIONS
import com.duckduckgo.app.pixels.AppPixelName.DUCK_PLAYER_SETTING_ALWAYS_DUCK_PLAYER
import com.duckduckgo.app.pixels.AppPixelName.DUCK_PLAYER_SETTING_ALWAYS_OVERLAY_YOUTUBE
import com.duckduckgo.app.pixels.AppPixelName.DUCK_PLAYER_SETTING_NEVER_OVERLAY_YOUTUBE
import com.duckduckgo.app.pixels.AppPixelName.ONBOARDING_DAX_CTA_CANCEL_BUTTON
import com.duckduckgo.app.pixels.AppPixelName.ONBOARDING_SEARCH_CUSTOM
import com.duckduckgo.app.pixels.AppPixelName.ONBOARDING_VISIT_SITE_CUSTOM
import com.duckduckgo.app.pixels.remoteconfig.AndroidBrowserConfigFeature
import com.duckduckgo.app.privacy.db.NetworkLeaderboardDao
import com.duckduckgo.app.privacy.db.UserAllowListRepository
import com.duckduckgo.app.privacy.model.TestEntity
import com.duckduckgo.app.settings.db.SettingsDataStore
import com.duckduckgo.app.statistics.api.StatisticsUpdater
import com.duckduckgo.app.statistics.pixels.Pixel
import com.duckduckgo.app.statistics.pixels.Pixel.PixelParameter
import com.duckduckgo.app.statistics.pixels.Pixel.PixelType.Count
import com.duckduckgo.app.statistics.pixels.Pixel.PixelType.Daily
import com.duckduckgo.app.statistics.pixels.Pixel.PixelType.Unique
import com.duckduckgo.app.statistics.pixels.Pixel.PixelValues.DAX_FIRE_DIALOG_CTA
import com.duckduckgo.app.surrogates.SurrogateResponse
import com.duckduckgo.app.tabs.model.TabEntity
import com.duckduckgo.app.tabs.model.TabRepository
import com.duckduckgo.app.trackerdetection.EntityLookup
import com.duckduckgo.app.trackerdetection.model.TrackerStatus
import com.duckduckgo.app.trackerdetection.model.TrackerType
import com.duckduckgo.app.trackerdetection.model.TrackingEvent
import com.duckduckgo.app.usage.search.SearchCountDao
import com.duckduckgo.app.widget.ui.WidgetCapabilities
import com.duckduckgo.appbuildconfig.api.AppBuildConfig
import com.duckduckgo.autofill.api.AutofillCapabilityChecker
import com.duckduckgo.autofill.api.domain.app.LoginCredentials
import com.duckduckgo.autofill.api.email.EmailManager
import com.duckduckgo.autofill.api.passwordgeneration.AutomaticSavedLoginsMonitor
import com.duckduckgo.autofill.impl.AutofillFireproofDialogSuppressor
import com.duckduckgo.browser.api.UserBrowserProperties
import com.duckduckgo.browser.api.brokensite.BrokenSiteContext
import com.duckduckgo.common.test.CoroutineTestRule
import com.duckduckgo.common.test.InstantSchedulersRule
import com.duckduckgo.common.utils.DispatcherProvider
import com.duckduckgo.common.utils.device.DeviceInfo
import com.duckduckgo.common.utils.plugins.PluginPoint
import com.duckduckgo.common.utils.plugins.headers.CustomHeadersProvider
import com.duckduckgo.downloads.api.DownloadStateListener
import com.duckduckgo.downloads.api.FileDownloader
import com.duckduckgo.downloads.api.FileDownloader.PendingFileDownload
import com.duckduckgo.duckplayer.api.DuckPlayer
import com.duckduckgo.duckplayer.api.DuckPlayer.DuckPlayerOrigin.AUTO
import com.duckduckgo.duckplayer.api.DuckPlayer.DuckPlayerOrigin.OVERLAY
import com.duckduckgo.duckplayer.api.DuckPlayer.DuckPlayerState.DISABLED
import com.duckduckgo.duckplayer.api.DuckPlayer.DuckPlayerState.ENABLED
import com.duckduckgo.duckplayer.api.DuckPlayer.OpenDuckPlayerInNewTab.Off
import com.duckduckgo.duckplayer.api.DuckPlayer.OpenDuckPlayerInNewTab.On
import com.duckduckgo.duckplayer.api.DuckPlayer.OpenDuckPlayerInNewTab.Unavailable
import com.duckduckgo.duckplayer.api.DuckPlayer.UserPreferences
import com.duckduckgo.duckplayer.api.PrivatePlayerMode.AlwaysAsk
import com.duckduckgo.duckplayer.api.PrivatePlayerMode.Disabled
import com.duckduckgo.duckplayer.api.PrivatePlayerMode.Enabled
import com.duckduckgo.feature.toggles.api.FakeFeatureToggleFactory
import com.duckduckgo.feature.toggles.api.Toggle
import com.duckduckgo.feature.toggles.api.Toggle.State
import com.duckduckgo.history.api.HistoryEntry.VisitedPage
import com.duckduckgo.history.api.NavigationHistory
import com.duckduckgo.newtabpage.impl.pixels.NewTabPixels
import com.duckduckgo.privacy.config.api.AmpLinkInfo
import com.duckduckgo.privacy.config.api.AmpLinks
import com.duckduckgo.privacy.config.api.ContentBlocking
import com.duckduckgo.privacy.config.api.TrackingParameters
import com.duckduckgo.privacy.config.impl.features.gpc.RealGpc.Companion.GPC_HEADER
import com.duckduckgo.privacy.config.impl.features.gpc.RealGpc.Companion.GPC_HEADER_VALUE
import com.duckduckgo.privacy.dashboard.api.PrivacyProtectionTogglePlugin
import com.duckduckgo.privacy.dashboard.api.PrivacyToggleOrigin
import com.duckduckgo.privacy.dashboard.api.ui.ToggleReports
import com.duckduckgo.privacy.dashboard.impl.pixels.PrivacyDashboardPixels
import com.duckduckgo.privacyprotectionspopup.api.PrivacyProtectionsPopupExperimentExternalPixels
import com.duckduckgo.privacyprotectionspopup.api.PrivacyProtectionsPopupManager
import com.duckduckgo.privacyprotectionspopup.api.PrivacyProtectionsPopupUiEvent
import com.duckduckgo.privacyprotectionspopup.api.PrivacyProtectionsPopupViewState
import com.duckduckgo.privacyprotectionspopup.api.PrivacyProtectionsToggleUsageListener
import com.duckduckgo.remote.messaging.api.RemoteMessage
import com.duckduckgo.remote.messaging.api.RemoteMessagingRepository
import com.duckduckgo.savedsites.api.SavedSitesRepository
import com.duckduckgo.savedsites.api.models.SavedSite.Bookmark
import com.duckduckgo.savedsites.api.models.SavedSite.Favorite
import com.duckduckgo.savedsites.impl.SavedSitesPixelName
import com.duckduckgo.site.permissions.api.SitePermissionsManager
import com.duckduckgo.site.permissions.api.SitePermissionsManager.LocationPermissionRequest
import com.duckduckgo.site.permissions.api.SitePermissionsManager.SitePermissionQueryResponse
import com.duckduckgo.site.permissions.api.SitePermissionsManager.SitePermissions
import com.duckduckgo.subscriptions.api.Subscriptions
import com.duckduckgo.sync.api.favicons.FaviconsFetchingPrompt
import com.duckduckgo.voice.api.VoiceSearchAvailability
import com.duckduckgo.voice.api.VoiceSearchAvailabilityPixelLogger
import dagger.Lazy
import java.io.File
import java.math.BigInteger
import java.security.cert.X509Certificate
import java.security.interfaces.RSAPublicKey
import java.time.LocalDateTime
import java.util.UUID
import java.util.concurrent.TimeUnit
import kotlinx.coroutines.FlowPreview
import kotlinx.coroutines.channels.Channel
import kotlinx.coroutines.delay
import kotlinx.coroutines.flow.MutableSharedFlow
import kotlinx.coroutines.flow.MutableStateFlow
import kotlinx.coroutines.flow.asSharedFlow
import kotlinx.coroutines.flow.asStateFlow
import kotlinx.coroutines.flow.consumeAsFlow
import kotlinx.coroutines.flow.flowOf
import kotlinx.coroutines.runBlocking
import kotlinx.coroutines.test.TestScope
import kotlinx.coroutines.test.advanceTimeBy
import kotlinx.coroutines.test.runTest
import org.json.JSONObject
import org.junit.After
import org.junit.Assert.assertArrayEquals
import org.junit.Assert.assertEquals
import org.junit.Assert.assertFalse
import org.junit.Assert.assertNotEquals
import org.junit.Assert.assertNotNull
import org.junit.Assert.assertNull
import org.junit.Assert.assertSame
import org.junit.Assert.assertTrue
import org.junit.Before
import org.junit.Rule
import org.junit.Test
import org.mockito.ArgumentMatchers.anyBoolean
import org.mockito.ArgumentMatchers.anyString
import org.mockito.Mockito.never
import org.mockito.Mockito.times
import org.mockito.Mockito.verify
import org.mockito.MockitoAnnotations
import org.mockito.internal.util.DefaultMockingDetails
import org.mockito.kotlin.KArgumentCaptor
import org.mockito.kotlin.any
import org.mockito.kotlin.anyOrNull
import org.mockito.kotlin.argumentCaptor
import org.mockito.kotlin.atLeastOnce
import org.mockito.kotlin.doAnswer
import org.mockito.kotlin.doReturn
import org.mockito.kotlin.eq
import org.mockito.kotlin.mock
import org.mockito.kotlin.whenever

@SuppressLint("DenyListedApi")
@FlowPreview
class BrowserTabViewModelTest {

    @get:Rule
    var instantTaskExecutorRule = InstantTaskExecutorRule()

    @get:Rule
    val schedulers = InstantSchedulersRule()

    @get:Rule
    var coroutineRule = CoroutineTestRule()

    private val mockEntityLookup: EntityLookup = mock()

    private val mockNetworkLeaderboardDao: NetworkLeaderboardDao = mock()

    private val mockStatisticsUpdater: StatisticsUpdater = mock()

    private val mockCommandObserver: Observer<Command> = mock()

    private val mockSettingsStore: SettingsDataStore = mock()

    private val mockSavedSitesRepository: SavedSitesRepository = mock()

    private val mockNavigationHistory: NavigationHistory = mock()

    private val mockLongPressHandler: LongPressHandler = mock()

    private val mockOmnibarConverter: OmnibarEntryConverter = mock()

    private val mockTabRepository: TabRepository = mock()

    private val webViewSessionStorage: WebViewSessionStorage = mock()

    private val mockFaviconManager: FaviconManager = mock()

    private val mockAddToHomeCapabilityDetector: AddToHomeCapabilityDetector = mock()

    private val mockDismissedCtaDao: DismissedCtaDao = mock()

    private val mockSearchCountDao: SearchCountDao = mock()

    private val mockAppInstallStore: AppInstallStore = mock()

    private val mockPixel: Pixel = mock()

    private val mockNewTabPixels: NewTabPixels = mock()

    private val mockHttpErrorPixels: HttpErrorPixels = mock()

    private val mockOnboardingStore: OnboardingStore = mock()

    private val mockAutoCompleteService: AutoCompleteService = mock()

    private val mockAutoCompleteScorer: AutoCompleteScorer = mock()

    private val mockWidgetCapabilities: WidgetCapabilities = mock()

    private val mockUserStageStore: UserStageStore = mock()

    private val mockContentBlocking: ContentBlocking = mock()

    private val mockNavigationAwareLoginDetector: NavigationAwareLoginDetector = mock()

    private val mockUserEventsStore: UserEventsStore = mock()

    private val mockFileDownloader: FileDownloader = mock()

    private val geoLocationPermissions: GeoLocationPermissions = mock()

    private val fireproofDialogsEventHandler: FireproofDialogsEventHandler = mock()

    private val mockEmailManager: EmailManager = mock()

    private val mockSpecialUrlDetector: SpecialUrlDetector = mock()

    private val mockAppLinksHandler: AppLinksHandler = mock()

    private val mockAmpLinks: AmpLinks = mock()

    private val mockTrackingParameters: TrackingParameters = mock()

    private val mockDownloadCallback: DownloadStateListener = mock()

    private val mockRemoteMessagingRepository: RemoteMessagingRepository = mock()

    private val voiceSearchAvailability: VoiceSearchAvailability = mock()

    private val voiceSearchPixelLogger: VoiceSearchAvailabilityPixelLogger = mock()

    private val mockSettingsDataStore: SettingsDataStore = mock()

    private val mockAdClickManager: AdClickManager = mock()

    private val mockUserAllowListRepository: UserAllowListRepository = mock()

    private val mockBrokenSiteContext: BrokenSiteContext = mock()

    private val mockFileChooserCallback: ValueCallback<Array<Uri>> = mock()

    private val mockDuckPlayer: DuckPlayer = mock()

    private val mockAppBuildConfig: AppBuildConfig = mock()

    private val mockDuckDuckGoUrlDetector: DuckDuckGoUrlDetector = mock()

    private val mockShowOnAppLaunchHandler: ShowOnAppLaunchOptionHandler = mock()

    private lateinit var remoteMessagingModel: RemoteMessagingModel

    private val lazyFaviconManager = Lazy { mockFaviconManager }

    private lateinit var mockAutoCompleteApi: AutoComplete

    private lateinit var ctaViewModel: CtaViewModel

    private val commandCaptor = argumentCaptor<Command>()

    private val appLinkCaptor = argumentCaptor<() -> Unit>()

    private lateinit var db: AppDatabase

    private lateinit var testee: BrowserTabViewModel

    private lateinit var fireproofWebsiteDao: FireproofWebsiteDao

    private lateinit var locationPermissionsDao: LocationPermissionsDao

    private lateinit var accessibilitySettingsDataStore: AccessibilitySettingsDataStore

    private val context = getInstrumentation().targetContext

    private val selectedTabLiveData = MutableLiveData<TabEntity>()

    private val tabsLiveData = MutableLiveData<List<TabEntity>>()

    private val loginEventLiveData = MutableLiveData<LoginDetected>()

    private val fireproofDialogsEventHandlerLiveData = MutableLiveData<FireproofDialogsEventHandler.Event>()

    private val dismissedCtaDaoChannel = Channel<List<DismissedCta>>()

    private val childClosedTabsSharedFlow = MutableSharedFlow<String>()

    private val childClosedTabsFlow = childClosedTabsSharedFlow.asSharedFlow()

    private val emailStateFlow = MutableStateFlow(false)

    private val bookmarksListFlow = Channel<List<Bookmark>>()

    private val remoteMessageFlow = Channel<RemoteMessage>()

    private val favoriteListFlow = Channel<List<Favorite>>()

    private val autofillCapabilityChecker: FakeCapabilityChecker = FakeCapabilityChecker(enabled = false)

    private val autofillFireproofDialogSuppressor: AutofillFireproofDialogSuppressor = mock()

    private val automaticSavedLoginsMonitor: AutomaticSavedLoginsMonitor = mock()

    private val mockDeviceInfo: DeviceInfo = mock()

    private val mockSitePermissionsManager: SitePermissionsManager = mock()

    private val cameraHardwareChecker: CameraHardwareChecker = mock()

    private val mockEnabledToggle: Toggle = mock { on { it.isEnabled() } doReturn true }

    private val mockDisabledToggle: Toggle = mock { on { it.isEnabled() } doReturn false }

    private val mockPrivacyProtectionsPopupManager: PrivacyProtectionsPopupManager = mock()

    private val mockPrivacyProtectionsToggleUsageListener: PrivacyProtectionsToggleUsageListener = mock()

    private val subscriptions: Subscriptions = mock()

    private val refreshPixelSender: RefreshPixelSender = mock()

    private val privacyProtectionsPopupExperimentExternalPixels: PrivacyProtectionsPopupExperimentExternalPixels = mock {
        runBlocking { whenever(mock.getPixelParams()).thenReturn(emptyMap()) }
    }

    private val mockFaviconFetchingPrompt: FaviconsFetchingPrompt = mock()
    private val mockSSLCertificatesFeature: SSLCertificatesFeature = mock()
    private val mockBypassedSSLCertificatesRepository: BypassedSSLCertificatesRepository = mock()
    private val mockExtendedOnboardingFeatureToggles: ExtendedOnboardingFeatureToggles = mock()
    private val mockUserBrowserProperties: UserBrowserProperties = mock()
    private val mockAutoCompleteRepository: AutoCompleteRepository = mock()
    private val changeOmnibarPositionFeature: ChangeOmnibarPositionFeature = mock()
    private val mockHighlightsOnboardingExperimentManager: HighlightsOnboardingExperimentManager = mock()
    private val protectionTogglePlugin = FakePrivacyProtectionTogglePlugin()
    private val protectionTogglePluginPoint = FakePluginPoint(protectionTogglePlugin)
    private var fakeAndroidConfigBrowserFeature = FakeFeatureToggleFactory.create(AndroidBrowserConfigFeature::class.java)
    private val mockAutocompleteTabsFeature: AutocompleteTabsFeature = mock()
<<<<<<< HEAD
    private val mockToggleReports: ToggleReports = mock()
=======
    private val fakeCustomHeadersPlugin = FakeCustomHeadersProvider(emptyMap())
>>>>>>> 9f2134c6

    @Before
    fun before() = runTest {
        MockitoAnnotations.openMocks(this)
        db = Room.inMemoryDatabaseBuilder(context, AppDatabase::class.java)
            .allowMainThreadQueries()
            .build()
        fireproofWebsiteDao = db.fireproofWebsiteDao()
        locationPermissionsDao = db.locationPermissionsDao()

        mockAutoCompleteApi = AutoCompleteApi(
            mockAutoCompleteService,
            mockSavedSitesRepository,
            mockNavigationHistory,
            mockAutoCompleteScorer,
            mockAutoCompleteRepository,
            mockTabRepository,
            mockUserStageStore,
            coroutineRule.testDispatcherProvider,
            mockAutocompleteTabsFeature,
        )
        val fireproofWebsiteRepositoryImpl = FireproofWebsiteRepositoryImpl(
            fireproofWebsiteDao,
            coroutineRule.testDispatcherProvider,
            lazyFaviconManager,
        )

        whenever(mockHighlightsOnboardingExperimentManager.isHighlightsEnabled()).thenReturn(false)
        whenever(mockDuckPlayer.observeUserPreferences()).thenReturn(flowOf(UserPreferences(false, Disabled)))
        whenever(mockDismissedCtaDao.dismissedCtas()).thenReturn(dismissedCtaDaoChannel.consumeAsFlow())
        whenever(mockTabRepository.flowTabs).thenReturn(flowOf(emptyList()))
        whenever(mockTabRepository.liveTabs).thenReturn(tabsLiveData)
        whenever(mockEmailManager.signedInFlow()).thenReturn(emailStateFlow.asStateFlow())
        whenever(mockSavedSitesRepository.getFavorites()).thenReturn(favoriteListFlow.consumeAsFlow())
        whenever(mockSavedSitesRepository.getBookmarks()).thenReturn(bookmarksListFlow.consumeAsFlow())
        whenever(mockRemoteMessagingRepository.messageFlow()).thenReturn(remoteMessageFlow.consumeAsFlow())
        whenever(mockSettingsDataStore.automaticFireproofSetting).thenReturn(AutomaticFireproofSetting.ASK_EVERY_TIME)
        whenever(mockSettingsDataStore.omnibarPosition).thenReturn(TOP)
        whenever(mockSSLCertificatesFeature.allowBypass()).thenReturn(mockEnabledToggle)
        whenever(subscriptions.shouldLaunchPrivacyProForUrl(any())).thenReturn(false)
        whenever(mockDuckDuckGoUrlDetector.isDuckDuckGoUrl(any())).thenReturn(false)
        whenever(mockDuckPlayer.isSimulatedYoutubeNoCookie(any())).thenReturn(false)
        whenever(mockDuckPlayer.isDuckPlayerUri(anyString())).thenReturn(false)
        whenever(mockDuckPlayer.getDuckPlayerState()).thenReturn(ENABLED)
        whenever(changeOmnibarPositionFeature.refactor()).thenReturn(mockEnabledToggle)
        whenever(mockAutocompleteTabsFeature.self()).thenReturn(mockEnabledToggle)
        whenever(mockAutocompleteTabsFeature.self().isEnabled()).thenReturn(true)
        whenever(mockSitePermissionsManager.hasSitePermanentPermission(any(), any())).thenReturn(false)

        remoteMessagingModel = givenRemoteMessagingModel(mockRemoteMessagingRepository, mockPixel, coroutineRule.testDispatcherProvider)

        ctaViewModel = CtaViewModel(
            appInstallStore = mockAppInstallStore,
            pixel = mockPixel,
            widgetCapabilities = mockWidgetCapabilities,
            dismissedCtaDao = mockDismissedCtaDao,
            userAllowListRepository = mockUserAllowListRepository,
            settingsDataStore = mockSettingsStore,
            onboardingStore = mockOnboardingStore,
            userStageStore = mockUserStageStore,
            tabRepository = mockTabRepository,
            dispatchers = coroutineRule.testDispatcherProvider,
            duckDuckGoUrlDetector = DuckDuckGoUrlDetectorImpl(),
            extendedOnboardingFeatureToggles = mockExtendedOnboardingFeatureToggles,
            subscriptions = mock(),
            duckPlayer = mockDuckPlayer,
            highlightsOnboardingExperimentManager = mockHighlightsOnboardingExperimentManager,
        )

        val siteFactory = SiteFactoryImpl(
            mockEntityLookup,
            mockContentBlocking,
            mockUserAllowListRepository,
            mockBypassedSSLCertificatesRepository,
            coroutineRule.testScope,
            coroutineRule.testDispatcherProvider,
            DuckDuckGoUrlDetectorImpl(),
            mockDuckPlayer,
        )

        accessibilitySettingsDataStore = AccessibilitySettingsSharedPreferences(
            context,
            coroutineRule.testDispatcherProvider,
            coroutineRule.testScope,
        )

        whenever(mockOmnibarConverter.convertQueryToUrl(any(), any(), any())).thenReturn("duckduckgo.com")
        whenever(mockTabRepository.liveSelectedTab).thenReturn(selectedTabLiveData)
        whenever(mockNavigationAwareLoginDetector.loginEventLiveData).thenReturn(loginEventLiveData)
        whenever(mockTabRepository.retrieveSiteData(any())).thenReturn(MutableLiveData())
        whenever(mockTabRepository.childClosedTabs).thenReturn(childClosedTabsFlow)
        whenever(mockAppInstallStore.installTimestamp).thenReturn(System.currentTimeMillis() - TimeUnit.DAYS.toMillis(1))
        whenever(mockUserAllowListRepository.isDomainInUserAllowList(anyString())).thenReturn(false)
        whenever(mockUserAllowListRepository.domainsInUserAllowListFlow()).thenReturn(flowOf(emptyList()))
        whenever(mockContentBlocking.isAnException(anyString())).thenReturn(false)
        whenever(fireproofDialogsEventHandler.event).thenReturn(fireproofDialogsEventHandlerLiveData)
        whenever(cameraHardwareChecker.hasCameraHardware()).thenReturn(true)
        whenever(mockPrivacyProtectionsPopupManager.viewState).thenReturn(flowOf(PrivacyProtectionsPopupViewState.Gone))
        whenever(mockAppBuildConfig.buildType).thenReturn("debug")
        whenever(mockDuckPlayer.observeUserPreferences()).thenReturn(flowOf(UserPreferences(false, AlwaysAsk)))
        whenever(mockHighlightsOnboardingExperimentManager.isHighlightsEnabled()).thenReturn(false)

        testee = BrowserTabViewModel(
            statisticsUpdater = mockStatisticsUpdater,
            queryUrlConverter = mockOmnibarConverter,
            duckDuckGoUrlDetector = DuckDuckGoUrlDetectorImpl(),
            siteFactory = siteFactory,
            tabRepository = mockTabRepository,
            userAllowListRepository = mockUserAllowListRepository,
            networkLeaderboardDao = mockNetworkLeaderboardDao,
            autoComplete = mockAutoCompleteApi,
            appSettingsPreferencesStore = mockSettingsStore,
            longPressHandler = mockLongPressHandler,
            webViewSessionStorage = webViewSessionStorage,
            specialUrlDetector = mockSpecialUrlDetector,
            faviconManager = mockFaviconManager,
            addToHomeCapabilityDetector = mockAddToHomeCapabilityDetector,
            ctaViewModel = ctaViewModel,
            searchCountDao = mockSearchCountDao,
            pixel = mockPixel,
            dispatchers = coroutineRule.testDispatcherProvider,
            fireproofWebsiteRepository = fireproofWebsiteRepositoryImpl,
            savedSitesRepository = mockSavedSitesRepository,
            navigationAwareLoginDetector = mockNavigationAwareLoginDetector,
            userEventsStore = mockUserEventsStore,
            fileDownloader = mockFileDownloader,
            fireproofDialogsEventHandler = fireproofDialogsEventHandler,
            emailManager = mockEmailManager,
            appCoroutineScope = TestScope(),
            appLinksHandler = mockAppLinksHandler,
            contentBlocking = mockContentBlocking,
            accessibilitySettingsDataStore = accessibilitySettingsDataStore,
            ampLinks = mockAmpLinks,
            downloadCallback = mockDownloadCallback,
            trackingParameters = mockTrackingParameters,
            voiceSearchAvailability = voiceSearchAvailability,
            voiceSearchPixelLogger = voiceSearchPixelLogger,
            settingsDataStore = mockSettingsDataStore,
            adClickManager = mockAdClickManager,
            autofillCapabilityChecker = autofillCapabilityChecker,
            autofillFireproofDialogSuppressor = autofillFireproofDialogSuppressor,
            automaticSavedLoginsMonitor = automaticSavedLoginsMonitor,
            device = mockDeviceInfo,
            sitePermissionsManager = mockSitePermissionsManager,
            cameraHardwareChecker = cameraHardwareChecker,
            androidBrowserConfig = fakeAndroidConfigBrowserFeature,
            privacyProtectionsPopupManager = mockPrivacyProtectionsPopupManager,
            privacyProtectionsToggleUsageListener = mockPrivacyProtectionsToggleUsageListener,
            privacyProtectionsPopupExperimentExternalPixels = privacyProtectionsPopupExperimentExternalPixels,
            faviconsFetchingPrompt = mockFaviconFetchingPrompt,
            subscriptions = subscriptions,
            sslCertificatesFeature = mockSSLCertificatesFeature,
            bypassedSSLCertificatesRepository = mockBypassedSSLCertificatesRepository,
            userBrowserProperties = mockUserBrowserProperties,
            history = mockNavigationHistory,
            newTabPixels = { mockNewTabPixels },
            httpErrorPixels = { mockHttpErrorPixels },
            duckPlayer = mockDuckPlayer,
            duckPlayerJSHelper = DuckPlayerJSHelper(mockDuckPlayer, mockAppBuildConfig, mockPixel, mockDuckDuckGoUrlDetector),
            refreshPixelSender = refreshPixelSender,
            changeOmnibarPositionFeature = changeOmnibarPositionFeature,
            highlightsOnboardingExperimentManager = mockHighlightsOnboardingExperimentManager,
            privacyProtectionTogglePlugin = protectionTogglePluginPoint,
            showOnAppLaunchOptionHandler = mockShowOnAppLaunchHandler,
<<<<<<< HEAD
            toggleReports = mockToggleReports,
=======
            customHeadersProvider = fakeCustomHeadersPlugin,
>>>>>>> 9f2134c6
        )

        testee.loadData("abc", null, false, false)
        testee.command.observeForever(mockCommandObserver)
    }

    @After
    fun after() {
        dismissedCtaDaoChannel.close()
        bookmarksListFlow.close()
        favoriteListFlow.close()
        remoteMessageFlow.close()
        testee.onCleared()
        db.close()
        testee.command.removeObserver(mockCommandObserver)
        clearAccessibilitySettings()
    }

    @Test
    fun whenSearchUrlSharedThenAtbAndSourceParametersAreRemoved() {
        loadUrl("https://duckduckgo.com/?q=test&atb=v117-1&t=ddg_test")
        testee.onShareSelected()
        verify(mockCommandObserver, atLeastOnce()).onChanged(commandCaptor.capture())
        assertTrue(commandCaptor.lastValue is Command.ShareLink)

        val shareLink = commandCaptor.lastValue as Command.ShareLink
        assertEquals("https://duckduckgo.com/?q=test", shareLink.url)
    }

    @Test
    fun whenNonSearchUrlSharedThenUrlIsUnchanged() {
        val url = "https://duckduckgo.com/about?atb=v117-1&t=ddg_test"
        loadUrl(url)
        testee.onShareSelected()
        verify(mockCommandObserver, atLeastOnce()).onChanged(commandCaptor.capture())
        assertTrue(commandCaptor.lastValue is Command.ShareLink)

        val shareLink = commandCaptor.lastValue as Command.ShareLink
        assertEquals(url, shareLink.url)
    }

    @Test
    fun whenOpenInNewBackgroundRequestedThenTabRepositoryUpdatedAndCommandIssued() = runTest {
        val url = "http://www.example.com"
        testee.openInNewBackgroundTab(url)

        verify(mockCommandObserver, atLeastOnce()).onChanged(commandCaptor.capture())
        assertTrue(commandCaptor.lastValue is Command.OpenInNewBackgroundTab)

        verify(mockTabRepository).addNewTabAfterExistingTab(url, "abc")
    }

    @Test
    fun whenViewBecomesVisibleAndHomeShowingThenKeyboardShown() = runTest {
        whenever(mockExtendedOnboardingFeatureToggles.noBrowserCtas()).thenReturn(mockDisabledToggle)
        whenever(mockWidgetCapabilities.hasInstalledWidgets).thenReturn(true)

        setBrowserShowing(false)

        testee.onViewVisible()
        verify(mockCommandObserver, atLeastOnce()).onChanged(commandCaptor.capture())
        assertTrue(commandCaptor.allValues.contains(Command.ShowKeyboard))
    }

    @Test
    fun whenViewBecomesVisibleAndBrowserShowingThenKeyboardHidden() {
        setBrowserShowing(true)
        testee.onViewVisible()
        verify(mockCommandObserver, atLeastOnce()).onChanged(commandCaptor.capture())
        assertTrue(commandCaptor.allValues.contains(Command.HideKeyboard))
    }

    @Test
    fun whenViewBecomesVisibleAndHomeShowingThenRefreshCtaIsCalled() {
        runTest {
            setBrowserShowing(false)
            whenever(mockExtendedOnboardingFeatureToggles.noBrowserCtas()).thenReturn(mockDisabledToggle)
            val observer = ValueCaptorObserver<CtaViewState>()
            testee.ctaViewState.observeForever(observer)

            testee.onViewVisible()

            testee.ctaViewState.removeObserver(observer)
            assertTrue(observer.hasReceivedValue)
        }
    }

    @Test
    fun whenViewBecomesVisibleAndBrowserShowingThenRefreshCtaIsNotCalled() {
        runTest {
            setBrowserShowing(true)
            val observer = ValueCaptorObserver<CtaViewState>()
            testee.ctaViewState.observeForever(observer)

            testee.onViewVisible()

            testee.ctaViewState.removeObserver(observer)
            assertFalse(observer.hasReceivedValue)
        }
    }

    @Test
    fun whenInvalidatedGlobalLayoutRestoredThenErrorIsShown() {
        givenInvalidatedGlobalLayout()
        setBrowserShowing(true)
        testee.onViewResumed()
        assertCommandIssued<Command.ShowErrorWithAction>()
    }

    @Test
    fun whenSubmittedQueryIsPrivacyProThenSendLaunchPrivacyProComment() {
        whenever(mockSpecialUrlDetector.determineType(anyString())).thenReturn(SpecialUrlDetector.UrlType.ShouldLaunchPrivacyProLink)
        whenever(mockOmnibarConverter.convertQueryToUrl("https://duckduckgo.com/pro", null)).thenReturn("https://duckduckgo.com/pro")
        whenever(subscriptions.shouldLaunchPrivacyProForUrl(any())).thenReturn(true)
        testee.onUserSubmittedQuery("https://duckduckgo.com/pro")
        assertCommandIssued<LaunchPrivacyPro> {
            assertEquals("https://duckduckgo.com/pro", uri.toString())
        }
    }

    @Test
    fun whenSubmittedQueryIsPrivacyProAndNavigationStateNullThenCloseTab() = runTest {
        givenOneActiveTabSelected()
        whenever(mockSpecialUrlDetector.determineType(anyString())).thenReturn(SpecialUrlDetector.UrlType.ShouldLaunchPrivacyProLink)
        whenever(mockOmnibarConverter.convertQueryToUrl("https://duckduckgo.com/pro", null)).thenReturn("https://duckduckgo.com/pro")
        whenever(subscriptions.shouldLaunchPrivacyProForUrl(any())).thenReturn(true)

        testee.onUserSubmittedQuery("https://duckduckgo.com/pro")
        assertCommandIssued<LaunchPrivacyPro> {
            assertEquals("https://duckduckgo.com/pro", uri.toString())
        }
        verify(mockAdClickManager).clearTabId(any())
        verify(mockTabRepository).deleteTabAndSelectSource(any())
    }

    @Test
    fun whenSubmittedQueryIsPrivacyProAndNoNavigationHistoryThenCloseTab() = runTest {
        givenOneActiveTabSelected()
        whenever(mockSpecialUrlDetector.determineType(anyString())).thenReturn(SpecialUrlDetector.UrlType.ShouldLaunchPrivacyProLink)
        whenever(mockOmnibarConverter.convertQueryToUrl("https://duckduckgo.com/pro", null)).thenReturn("https://duckduckgo.com/pro")
        whenever(subscriptions.shouldLaunchPrivacyProForUrl(any())).thenReturn(true)
        val nav: WebNavigationState = mock()
        whenever(nav.hasNavigationHistory).thenReturn(false)

        testee.navigationStateChanged(nav)
        testee.onUserSubmittedQuery("https://duckduckgo.com/pro")
        assertCommandIssued<LaunchPrivacyPro> {
            assertEquals("https://duckduckgo.com/pro", uri.toString())
        }
        verify(mockAdClickManager).clearTabId(any())
        verify(mockTabRepository).deleteTabAndSelectSource(any())
    }

    @Test
    fun whenSubmittedQueryIsPrivacyProAndNavigationHistoryThenDoNotCloseTab() = runTest {
        givenOneActiveTabSelected()
        whenever(mockSpecialUrlDetector.determineType(anyString())).thenReturn(SpecialUrlDetector.UrlType.ShouldLaunchPrivacyProLink)
        whenever(mockOmnibarConverter.convertQueryToUrl("https://duckduckgo.com/pro", null)).thenReturn("https://duckduckgo.com/pro")
        whenever(subscriptions.shouldLaunchPrivacyProForUrl(any())).thenReturn(true)
        val nav: WebNavigationState = mock()
        whenever(nav.hasNavigationHistory).thenReturn(true)

        testee.navigationStateChanged(nav)
        testee.onUserSubmittedQuery("https://duckduckgo.com/pro")
        assertCommandIssued<LaunchPrivacyPro> {
            assertEquals("https://duckduckgo.com/pro", uri.toString())
        }
        verify(mockAdClickManager, never()).clearTabId(any())
        verify(mockTabRepository, never()).deleteTabAndSelectSource(any())
    }

    @Test
    fun whenSubmittedQueryHasWhitespaceItIsTrimmed() {
        whenever(mockOmnibarConverter.convertQueryToUrl("nytimes.com", null)).thenReturn("nytimes.com")
        testee.onUserSubmittedQuery(" nytimes.com ")
        assertEquals("nytimes.com", omnibarViewState().omnibarText)
    }

    @Test
    fun whenBrowsingAndUrlPresentThenAddBookmarkButtonEnabled() {
        loadUrl("https://www.example.com", isBrowserShowing = true)
        assertTrue(browserViewState().canSaveSite)
    }

    @Test
    fun whenBrowsingAndNoUrlThenAddBookmarkButtonDisabled() {
        loadUrl(null, isBrowserShowing = true)
        assertFalse(browserViewState().canSaveSite)
    }

    @Test
    fun whenNotBrowsingAndUrlPresentThenAddBookmarkButtonDisabled() {
        loadUrl("https://www.example.com", isBrowserShowing = false)
        assertFalse(browserViewState().canSaveSite)
    }

    @Test
    fun whenBookmarkEditedThenRepositoryIsUpdated() = runTest {
        val folderId = "folder1"
        val bookmark =
            Bookmark(id = UUID.randomUUID().toString(), title = "A title", url = "www.example.com", parentId = folderId, lastModified = "timestamp")
        testee.onBookmarkEdited(bookmark, folderId, false)
        verify(mockSavedSitesRepository).updateBookmark(bookmark, folderId)
    }

    @Test
    fun whenFavoriteEditedThenRepositoryUpdated() = runTest {
        val favorite = Favorite(UUID.randomUUID().toString(), "A title", "www.example.com", lastModified = "timestamp", 1)
        testee.onFavouriteEdited(favorite)
        verify(mockSavedSitesRepository).updateFavourite(favorite)
    }

    @Test
    fun whenBookmarkDeleteRequestedThenViewStateUpdated() = runTest {
        val bookmark =
            Bookmark(id = UUID.randomUUID().toString(), title = "A title", url = "www.example.com", lastModified = "timestamp")

        testee.onSavedSiteDeleted(bookmark)

        assertTrue(browserViewState().bookmark == null)
        assertTrue(browserViewState().favorite == null)
    }

    @Test
    fun whenBookmarkDeletionConfirmedThenFaviconDeletedAndRepositoryIsUpdated() = runTest {
        val bookmark =
            Bookmark(id = UUID.randomUUID().toString(), title = "A title", url = "www.example.com", lastModified = "timestamp")

        testee.onDeleteFavoriteSnackbarDismissed(bookmark)

        verify(mockFaviconManager).deletePersistedFavicon(bookmark.url)
        verify(mockSavedSitesRepository).delete(bookmark)
    }

    @Test
    fun whenBookmarkAddedThenRepositoryIsUpdatedAndUserNotified() = runTest {
        val url = "http://www.example.com"
        val title = "A title"
        val bookmark = Bookmark(
            id = UUID.randomUUID().toString(),
            title = title,
            url = url,
            parentId = UUID.randomUUID().toString(),
            lastModified = "timestamp",
        )
        whenever(mockSavedSitesRepository.insertBookmark(title = anyString(), url = anyString())).thenReturn(bookmark)
        loadUrl(url = url, title = title)

        testee.onBookmarkMenuClicked()
        verify(mockSavedSitesRepository).insertBookmark(title = title, url = url)
        verify(mockCommandObserver, atLeastOnce()).onChanged(commandCaptor.capture())
        assertTrue(commandCaptor.lastValue is Command.ShowSavedSiteAddedConfirmation)
    }

    @Test
    fun whenFavoriteAddedThenRepositoryUpdatedAndUserNotified() = runTest {
        val url = "http://www.example.com"
        val title = "A title"

        val savedSite = Favorite(UUID.randomUUID().toString(), title, url, lastModified = "timestamp", 0)
        whenever(mockSavedSitesRepository.insertFavorite(url = url, title = title)).thenReturn(savedSite)
        loadUrl(url = url, title = title)

        testee.onFavoriteMenuClicked()
        verify(mockSavedSitesRepository).insertFavorite(title = title, url = url)
        verify(mockCommandObserver, atLeastOnce()).onChanged(commandCaptor.capture())
    }

    @Test
    fun whenNoSiteAndUserSelectsToAddFavoriteThenSiteIsNotAdded() = runTest {
        testee.onFavoriteMenuClicked()

        verify(mockSavedSitesRepository, times(0)).insertFavorite(any(), any(), any(), any())
    }

    @Test
    fun whenDeleteQuickAccessItemCalledWithFavoriteThenRepositoryUpdated() = runTest {
        val savedSite = Favorite(UUID.randomUUID().toString(), "title", "http://example.com", lastModified = "timestamp", 0)

        testee.onDeleteFavoriteSnackbarDismissed(savedSite)

        verify(mockSavedSitesRepository).delete(savedSite)
    }

    @Test
    fun whenDeleteQuickAccessItemCalledWithBookmarkThenRepositoryUpdated() = runTest {
        val savedSite = Bookmark(UUID.randomUUID().toString(), "title", "http://example.com", lastModified = "timestamp")

        testee.onDeleteFavoriteSnackbarDismissed(savedSite)

        verify(mockSavedSitesRepository).delete(savedSite)
    }

    @Test
    fun whenDeleteSavedSiteCalledThenRepositoryUpdated() = runTest {
        val savedSite = Favorite(UUID.randomUUID().toString(), "title", "http://example.com", lastModified = "timestamp", 0)

        testee.onDeleteSavedSiteSnackbarDismissed(savedSite)

        verify(mockSavedSitesRepository).delete(savedSite, true)
    }

    @Test
    fun whenQuickAccessListChangedThenRepositoryUpdated() {
        val savedSite = Favorite(UUID.randomUUID().toString(), "title", "http://example.com", lastModified = "timestamp", 0)
        val savedSites = listOf(QuickAccessFavorite(savedSite))

        testee.onQuickAccessListChanged(savedSites)

        verify(mockSavedSitesRepository).updateWithPosition(listOf(savedSite))
    }

    @Test
    fun whenTrackerDetectedThenNetworkLeaderboardUpdated() {
        val networkEntity = TestEntity("Network1", "Network1", 10.0)
        val event = TrackingEvent(
            documentUrl = "http://www.example.com",
            trackerUrl = "http://www.tracker.com/tracker.js",
            categories = emptyList(),
            entity = networkEntity,
            surrogateId = null,
            status = TrackerStatus.ALLOWED,
            type = TrackerType.OTHER,
        )
        testee.trackerDetected(event)
        verify(mockNetworkLeaderboardDao).incrementNetworkCount("Network1")
    }

    @Test
    fun whenEmptyInputQueryThenQueryNavigateCommandNotSubmittedToActivity() {
        testee.onUserSubmittedQuery("")
        assertCommandNotIssued<Navigate>()
    }

    @Test
    fun whenBlankInputQueryThenQueryNavigateCommandNotSubmittedToActivity() {
        testee.onUserSubmittedQuery("     ")
        assertCommandNotIssued<Navigate>()
    }

    @Test
    fun whenNonEmptyInputThenNavigateCommandSubmittedToActivity() {
        whenever(mockOmnibarConverter.convertQueryToUrl("foo", null)).thenReturn("foo.com")
        testee.onUserSubmittedQuery("foo")
        verify(mockCommandObserver, atLeastOnce()).onChanged(commandCaptor.capture())
        assertTrue(commandCaptor.lastValue is Navigate)
    }

    @Test
    fun whenInvalidatedGlobalLayoutAndNonEmptyInputThenOpenInNewTab() {
        givenOneActiveTabSelected()
        givenInvalidatedGlobalLayout()
        testee.onUserSubmittedQuery("foo")
        assertCommandIssued<Command.OpenInNewTab> {
            assertNull(sourceTabId)
        }
    }

    @Test
    fun whenInvalidatedGlobalLayoutAndNonEmptyInputThenCloseCurrentTab() {
        givenOneActiveTabSelected()
        givenInvalidatedGlobalLayout()

        testee.onUserSubmittedQuery("foo")

        runTest {
            verify(mockTabRepository).deleteTabAndSelectSource(selectedTabLiveData.value!!.tabId)
        }
    }

    @Test
    fun whenBrowsingAndUrlLoadedThenSiteVisitedEntryAddedToLeaderboardDao() = runTest {
        loadUrl("http://example.com/abc", isBrowserShowing = true)
        verify(mockNetworkLeaderboardDao).incrementSitesVisited()
    }

    @Test
    fun whenBrowsingAndUrlClearedThenSiteVisitedEntryNotAddedToLeaderboardDao() {
        loadUrl(null, isBrowserShowing = true)
        verify(mockNetworkLeaderboardDao, never()).incrementSitesVisited()
    }

    @Test
    fun whenNotBrowsingAndUrlLoadedThenSiteVisitedEntryNotAddedToLeaderboardDao() {
        loadUrl("http://example.com/abc", isBrowserShowing = false)
        verify(mockNetworkLeaderboardDao, never()).incrementSitesVisited()
    }

    @Test
    fun whenBrowsingAndUrlLoadedThenUrlTitleAndOmnibarTextUpdatedToMatch() {
        val exampleUrl = "http://example.com/abc"
        val exampleTitle = "Title"
        loadUrl(exampleUrl, title = exampleTitle, isBrowserShowing = true)
        assertEquals(exampleUrl, testee.url)
        assertEquals(exampleUrl, omnibarViewState().omnibarText)
        assertEquals(exampleTitle, testee.title)
    }

    @Test
    fun whenNotBrowsingAndUrlLoadedThenUrlAndTitleNullAndOmnibarTextRemainsBlank() {
        loadUrl("http://example.com/abc", "Title", isBrowserShowing = false)
        assertEquals(null, testee.url)
        assertEquals("", omnibarViewState().omnibarText)
        assertEquals(null, testee.title)
    }

    @Test
    fun whenBrowsingAndUrlIsUpdatedThenUrlAndOmnibarTextUpdatedToMatch() {
        val originalUrl = "http://example.com/"
        val currentUrl = "http://example.com/current"
        loadUrl(originalUrl, isBrowserShowing = true)
        updateUrl(originalUrl, currentUrl, true)
        assertEquals(currentUrl, testee.url)
        assertEquals(currentUrl, omnibarViewState().omnibarText)
    }

    @Test
    fun whenNotBrowsingAndUrlIsUpdatedThenUrlAndOmnibarTextRemainUnchanged() {
        val originalUrl = "http://example.com/"
        val currentUrl = "http://example.com/current"
        loadUrl(originalUrl, isBrowserShowing = true)
        updateUrl(originalUrl, currentUrl, false)
        assertEquals(originalUrl, testee.url)
        assertEquals(originalUrl, omnibarViewState().omnibarText)
    }

    @Test
    fun whenBrowsingAndUrlLoadedWithQueryUrlThenOmnibarTextUpdatedToShowQuery() {
        val queryUrl = "http://duckduckgo.com?q=test"
        loadUrl(queryUrl, isBrowserShowing = true)
        assertEquals("test", omnibarViewState().omnibarText)
    }

    @Test
    fun whenNotBrowsingAndUrlLoadedWithQueryUrlThenOmnibarTextextRemainsBlank() {
        loadUrl("http://duckduckgo.com?q=test", isBrowserShowing = false)
        assertEquals("", omnibarViewState().omnibarText)
    }

    @Test
    fun whenUserRedirectedBeforePreviousSiteLoadedAndNewContentDelayedThenWebContentIsBlankedOut() = runTest {
        loadUrl("http://duckduckgo.com")
        testee.progressChanged(50)

        overrideUrl("http://example.com")
        advanceTimeBy(2000)

        assertCommandIssued<Command.HideWebContent>()
    }

    @Test
    fun whenUserRedirectedAfterSiteLoadedAndNewContentDelayedThenWebContentNotBlankedOut() = runTest {
        loadUrl("http://duckduckgo.com")
        testee.progressChanged(100)

        overrideUrl("http://example.com")
        advanceTimeBy(2000)

        assertCommandNotIssued<Command.HideWebContent>()
    }

    @Test
    fun whenUserRedirectedThenNotifyLoginDetector() = runTest {
        loadUrl("http://duckduckgo.com")
        testee.progressChanged(100)

        overrideUrl("http://example.com")

        verify(mockNavigationAwareLoginDetector).onEvent(NavigationEvent.Redirect("http://example.com"))
    }

    @Test
    fun whenLoadingProgressReaches50ThenShowWebContent() = runTest {
        loadUrl("http://duckduckgo.com")
        testee.progressChanged(50)
        overrideUrl("http://example.com")
        advanceTimeBy(2000)

        onProgressChanged(url = "http://example.com", newProgress = 50)

        assertCommandIssued<Command.ShowWebContent>()
    }

    @Test
    fun whenViewModelNotifiedThatUrlGotFocusThenViewStateIsUpdated() = runTest {
        testee.onOmnibarInputStateChanged("", true, hasQueryChanged = false)
        assertTrue(omnibarViewState().isEditing)
    }

    @Test
    fun whenViewModelNotifiedThatUrlLostFocusThenViewStateIsUpdated() {
        testee.onOmnibarInputStateChanged("", false, hasQueryChanged = false)
        assertFalse(omnibarViewState().isEditing)
    }

    @Test
    fun whenNoOmnibarTextEverEnteredThenViewStateHasEmptyString() {
        assertEquals("", omnibarViewState().omnibarText)
    }

    @Test
    fun whenDuckDuckGoUrlContainingQueryLoadedThenUrlRewrittenToContainQuery() {
        loadUrl("http://duckduckgo.com?q=test")
        assertEquals("test", omnibarViewState().omnibarText)
    }

    @Test
    fun whenDuckDuckGoUrlContainingQueryLoadedThenAtbRefreshed() {
        loadUrl("http://duckduckgo.com?q=test")
        verify(mockStatisticsUpdater).refreshSearchRetentionAtb()
    }

    @Test
    fun whenDuckDuckGoUrlNotContainingQueryLoadedThenFullUrlShown() {
        loadUrl("http://duckduckgo.com")
        assertEquals("http://duckduckgo.com", omnibarViewState().omnibarText)
    }

    @Test
    fun whenNonDuckDuckGoUrlLoadedThenFullUrlShown() {
        loadUrl("http://example.com")
        assertEquals("http://example.com", omnibarViewState().omnibarText)
    }

    @Test
    fun whenBrowsingAndViewModelGetsProgressUpdateThenViewStateIsUpdated() {
        setBrowserShowing(true)

        testee.progressChanged(50)
        assertEquals(50, loadingViewState().progress)
        assertEquals(true, loadingViewState().isLoading)

        testee.progressChanged(100)
        assertEquals(100, loadingViewState().progress)
        assertEquals(false, loadingViewState().isLoading)
    }

    @Test
    fun whenBrowsingAndViewModelGetsProgressUpdateLowerThan50ThenViewStateIsUpdatedTo50() {
        setBrowserShowing(true)

        testee.progressChanged(15)
        assertEquals(50, loadingViewState().progress)
        assertEquals(true, loadingViewState().isLoading)
    }

    @Test
    fun whenNotBrowserAndViewModelGetsProgressUpdateThenViewStateIsNotUpdated() {
        setBrowserShowing(false)
        testee.progressChanged(10)
        assertEquals(0, loadingViewState().progress)
        assertEquals(false, loadingViewState().isLoading)
    }

    @Test
    fun whentrackersDetectedThenPrivacyGradeIsUpdated() {
        val grade = privacyShieldState().privacyShield
        loadUrl("https://example.com")
        val entity = TestEntity("Network1", "Network1", 10.0)
        for (i in 1..10) {
            testee.trackerDetected(
                TrackingEvent(
                    documentUrl = "https://example.com",
                    trackerUrl = "",
                    categories = null,
                    entity = entity,
                    surrogateId = null,
                    status = TrackerStatus.ALLOWED,
                    type = TrackerType.OTHER,
                ),
            )
        }
        assertNotEquals(grade, privacyShieldState().privacyShield)
    }

    @Test
    fun whenOnSiteChangedThenPrivacyShieldIsUpdated() {
        givenCurrentSite("https://www.example.com/").also {
            whenever(it.privacyProtection()).thenReturn(PROTECTED)
        }
        loadUrl("https://example.com")
        val entity = TestEntity("Network1", "Network1", 10.0)
        for (i in 1..10) {
            testee.trackerDetected(
                TrackingEvent(
                    documentUrl = "https://example.com",
                    trackerUrl = "",
                    categories = null,
                    entity = entity,
                    surrogateId = null,
                    status = TrackerStatus.ALLOWED,
                    type = TrackerType.OTHER,
                ),
            )
        }
        assertEquals(PROTECTED, privacyShieldState().privacyShield)
    }

    @Test
    fun whenProgressChangesAndIsProcessingTrackingLinkThenVisualProgressEqualsFixedProgress() {
        setBrowserShowing(true)
        testee.startProcessingTrackingLink()
        testee.progressChanged(100)
        assertEquals(50, loadingViewState().progress)
    }

    @Test
    fun whenInitialisedThenPrivacyGradeIsNotShown() {
        assertFalse(browserViewState().showPrivacyShield.isEnabled())
    }

    @Test
    fun whenUrlUpdatedThenPrivacyGradeIsShown() {
        loadUrl("")
        assertTrue(browserViewState().showPrivacyShield.isEnabled())
    }

    @Test
    fun whenOmnibarDoesNotHaveFocusThenPrivacyGradeIsShownAndSearchIconIsHidden() {
        testee.onOmnibarInputStateChanged(query = "", hasFocus = false, hasQueryChanged = false)
        assertTrue(browserViewState().showPrivacyShield.isEnabled())
        assertFalse(browserViewState().showSearchIcon)
    }

    @Test
    fun whenBrowserShownAndOmnibarInputDoesNotHaveFocusThenPrivacyGradeIsShownAndSearchIconIsHidden() {
        whenever(mockOmnibarConverter.convertQueryToUrl("foo", null)).thenReturn("foo.com")
        testee.onUserSubmittedQuery("foo")
        testee.onOmnibarInputStateChanged(query = "", hasFocus = false, hasQueryChanged = false)
        assertTrue(browserViewState().showPrivacyShield.isEnabled())
        assertFalse(browserViewState().showSearchIcon)
    }

    @Test
    fun whenBrowserNotShownAndOmnibarInputHasFocusThenPrivacyGradeIsNotShown() {
        testee.onOmnibarInputStateChanged("", true, hasQueryChanged = false)
        assertFalse(browserViewState().showPrivacyShield.isEnabled())
    }

    @Test
    fun whenBrowserShownAndOmnibarInputHasFocusThenSearchIconIsShownAndPrivacyGradeIsHidden() {
        whenever(mockOmnibarConverter.convertQueryToUrl("foo", null)).thenReturn("foo.com")
        testee.onUserSubmittedQuery("foo")
        testee.onOmnibarInputStateChanged("", true, hasQueryChanged = false)
        assertFalse(browserViewState().showPrivacyShield.isEnabled())
        assertTrue(browserViewState().showSearchIcon)
    }

    @Test
    fun whenInitialisedThenFireButtonIsShown() {
        assertTrue(browserViewState().fireButton is HighlightableButton.Visible)
    }

    @Test
    fun whenOmnibarInputDoesNotHaveFocusAndHasQueryThenFireButtonIsShown() {
        testee.onOmnibarInputStateChanged("query", false, hasQueryChanged = false)
        assertTrue(browserViewState().fireButton is HighlightableButton.Visible)
    }

    @Test
    fun whenOmnibarInputDoesNotHaveFocusOrQueryThenFireButtonIsShown() {
        testee.onOmnibarInputStateChanged("", false, hasQueryChanged = false)
        assertTrue(browserViewState().fireButton is HighlightableButton.Visible)
    }

    @Test
    fun whenOmnibarInputHasFocusAndNoQueryThenFireButtonIsShown() {
        testee.onOmnibarInputStateChanged("", true, hasQueryChanged = false)
        assertTrue(browserViewState().fireButton is HighlightableButton.Visible)
    }

    @Test
    fun whenOmnibarInputHasFocusAndQueryThenFireButtonIsHidden() {
        testee.onOmnibarInputStateChanged("query", true, hasQueryChanged = false)
        assertTrue(browserViewState().fireButton is HighlightableButton.Gone)
    }

    @Test
    fun whenInitialisedThenTabsButtonIsShown() {
        assertTrue(browserViewState().showTabsButton)
    }

    @Test
    fun whenOmnibarInputDoesNotHaveFocusOrQueryThenTabsButtonIsShown() {
        testee.onOmnibarInputStateChanged("", false, hasQueryChanged = false)
        assertTrue(browserViewState().showTabsButton)
    }

    @Test
    fun whenOmnibarInputDoesNotHaveFocusAndHasQueryThenTabsButtonIsShown() {
        testee.onOmnibarInputStateChanged("query", false, hasQueryChanged = false)
        assertTrue(browserViewState().showTabsButton)
    }

    @Test
    fun whenOmnibarInputHasFocusAndNoQueryThenTabsButtonIsShown() {
        testee.onOmnibarInputStateChanged("", true, hasQueryChanged = false)
        assertTrue(browserViewState().showTabsButton)
    }

    @Test
    fun whenOmnibarInputHasFocusAndQueryThenTabsButtonIsHidden() {
        testee.onOmnibarInputStateChanged("query", true, hasQueryChanged = false)
        assertFalse(browserViewState().showTabsButton)
    }

    @Test
    fun whenInitialisedThenMenuButtonIsShown() {
        assertTrue(browserViewState().showMenuButton.isEnabled())
    }

    @Test
    fun whenOmnibarInputDoesNotHaveFocusOrQueryThenMenuButtonIsShown() {
        testee.onOmnibarInputStateChanged("", false, hasQueryChanged = false)
        assertTrue(browserViewState().showMenuButton.isEnabled())
    }

    @Test
    fun whenOmnibarInputDoesNotHaveFocusAndHasQueryThenMenuButtonIsShown() {
        testee.onOmnibarInputStateChanged("query", false, hasQueryChanged = false)
        assertTrue(browserViewState().showMenuButton.isEnabled())
    }

    @Test
    fun whenOmnibarInputHasFocusAndNoQueryThenMenuButtonIsShown() {
        testee.onOmnibarInputStateChanged("", true, hasQueryChanged = false)
        assertTrue(browserViewState().showMenuButton.isEnabled())
    }

    @Test
    fun whenOmnibarInputHasFocusAndQueryThenMenuButtonIsHidden() {
        testee.onOmnibarInputStateChanged("query", true, hasQueryChanged = false)
        assertFalse(browserViewState().showMenuButton.isEnabled())
    }

    @Test
    fun whenTriggeringAutocompleteThenAutoCompleteSuggestionsShown() = runTest {
        whenever(mockAutoCompleteService.autoComplete("foo")).thenReturn(emptyList())
        doReturn(true).whenever(mockSettingsStore).autoCompleteSuggestionsEnabled
        testee.triggerAutocomplete("foo", true, hasQueryChanged = true)
        assertTrue(autoCompleteViewState().showSuggestions)
    }

    @Test
    fun whenTriggeringAutoCompleteButNoQueryChangeThenAutoCompleteSuggestionsNotShown() {
        doReturn(true).whenever(mockSettingsStore).autoCompleteSuggestionsEnabled
        testee.triggerAutocomplete("foo", true, hasQueryChanged = false)
        assertFalse(autoCompleteViewState().showSuggestions)
    }

    @Test
    fun whenTriggeringAutocompleteWithUrlAndUserHasFavoritesThenAutoCompleteShowsFavorites() {
        testee.autoCompleteViewState.value =
            autoCompleteViewState().copy(
                favorites = listOf(
                    QuickAccessFavorite(
                        Favorite(
                            UUID.randomUUID().toString(),
                            "title",
                            "http://example.com",
                            lastModified = "timestamp",
                            1,
                        ),
                    ),
                ),
            )
        doReturn(true).whenever(mockSettingsStore).autoCompleteSuggestionsEnabled
        testee.triggerAutocomplete("https://example.com", true, hasQueryChanged = false)
        assertFalse(autoCompleteViewState().showSuggestions)
        assertTrue(autoCompleteViewState().showFavorites)
    }

    @Test
    fun whenEnteringQueryWithAutoCompleteDisabledThenAutoCompleteSuggestionsNotShown() {
        doReturn(false).whenever(mockSettingsStore).autoCompleteSuggestionsEnabled
        testee.onOmnibarInputStateChanged("foo", true, hasQueryChanged = true)
        assertFalse(autoCompleteViewState().showSuggestions)
    }

    @Test
    fun whenEnteringEmptyQueryWithAutoCompleteEnabledThenAutoCompleteSuggestionsNotShown() {
        doReturn(true).whenever(mockSettingsStore).autoCompleteSuggestionsEnabled
        testee.onOmnibarInputStateChanged("", true, hasQueryChanged = true)
        assertFalse(autoCompleteViewState().showSuggestions)
    }

    @Test
    fun whenEnteringEmptyQueryWithAutoCompleteDisabledThenAutoCompleteSuggestionsNotShown() {
        doReturn(false).whenever(mockSettingsStore).autoCompleteSuggestionsEnabled
        testee.onOmnibarInputStateChanged("", true, hasQueryChanged = true)
        assertFalse(autoCompleteViewState().showSuggestions)
    }

    @Test
    fun wheneverAutoCompleteIsGoneAndHistoryIAMHasBeenShownThenNotifyUserSeenIAM() {
        runTest {
            whenever(mockAutoCompleteService.autoComplete("title")).thenReturn(emptyList())
            whenever(mockSavedSitesRepository.getBookmarks()).thenReturn(
                flowOf(listOf(Bookmark("abc", "title", "https://example.com", lastModified = null))),
            )
            whenever(mockSavedSitesRepository.getFavorites()).thenReturn(
                flowOf(listOf(Favorite("abc", "title", "https://example.com", position = 1, lastModified = null))),
            )
            whenever(mockNavigationHistory.getHistory()).thenReturn(
                flowOf(listOf(VisitedPage("https://foo.com".toUri(), "title", listOf(LocalDateTime.now())))),
            )
            whenever(mockTabRepository.flowTabs).thenReturn(
                flowOf(listOf(TabEntity(tabId = "1", position = 1, url = "https://example.com", title = "title"))),
            )
            doReturn(true).whenever(mockSettingsStore).autoCompleteSuggestionsEnabled

            whenever(mockAutoCompleteRepository.wasHistoryInAutoCompleteIAMDismissed()).thenReturn(false)
            whenever(mockAutoCompleteRepository.countHistoryInAutoCompleteIAMShown()).thenReturn(0)
            whenever(mockAutoCompleteScorer.score("title", "https://foo.com".toUri(), 1, "title")).thenReturn(1)
            whenever(mockUserStageStore.getUserAppStage()).thenReturn(ESTABLISHED)

            testee.triggerAutocomplete("title", hasFocus = true, hasQueryChanged = true)
            delay(500)
            testee.autoCompleteSuggestionsGone()
            verify(mockAutoCompleteRepository).submitUserSeenHistoryIAM()
            verify(mockPixel).fire(AUTOCOMPLETE_BANNER_SHOWN)
        }
    }

    @Test
    fun wheneverAutoCompleteIsGoneAndHistoryIAMHasNotBeenShownThenDoNotNotifyUserSeenIAM() {
        runTest {
            whenever(mockAutoCompleteService.autoComplete("query")).thenReturn(emptyList())
            whenever(mockSavedSitesRepository.getBookmarks()).thenReturn(
                flowOf(listOf(Bookmark("abc", "title", "https://example.com", lastModified = null))),
            )
            whenever(mockSavedSitesRepository.getFavorites()).thenReturn(
                flowOf(listOf(Favorite("abc", "title", "https://example.com", position = 1, lastModified = null))),
            )
            whenever(mockNavigationHistory.getHistory()).thenReturn(flowOf(emptyList()))
            doReturn(true).whenever(mockSettingsStore).autoCompleteSuggestionsEnabled
            testee.autoCompleteStateFlow.value = "query"
            testee.autoCompleteSuggestionsGone()
            verify(mockAutoCompleteRepository, never()).submitUserSeenHistoryIAM()
            verify(mockPixel, never()).fire(AUTOCOMPLETE_BANNER_SHOWN)
        }
    }

    @Test
    fun whenEnteringEmptyQueryThenHideKeyboardCommandNotIssued() {
        testee.onUserSubmittedQuery("")
        verify(mockCommandObserver, never()).onChanged(any<Command.HideKeyboard>())
    }

    @Test
    fun whenEnteringNonEmptyQueryThenHideKeyboardCommandIssued() {
        whenever(mockOmnibarConverter.convertQueryToUrl("foo", null)).thenReturn("foo.com")
        testee.onUserSubmittedQuery("foo")
        verify(mockCommandObserver, atLeastOnce()).onChanged(commandCaptor.capture())
        assertTrue(commandCaptor.allValues.any { it == Command.HideKeyboard })
    }

    @Test
    fun whenEnteringAppLinkQueryAndShouldShowAppLinksPromptThenNavigateInBrowserAndSetPreviousUrlToNull() {
        whenever(mockSettingsStore.showAppLinksPrompt).thenReturn(true)
        whenever(mockOmnibarConverter.convertQueryToUrl("foo", null)).thenReturn("foo.com")
        testee.onUserSubmittedQuery("foo")
        verify(mockCommandObserver, atLeastOnce()).onChanged(commandCaptor.capture())
        assertTrue(commandCaptor.allValues.any { it == Command.HideKeyboard })
        verify(mockAppLinksHandler).updatePreviousUrl(null)
    }

    @Test
    fun whenEnteringAppLinkQueryAndShouldNotShowAppLinksPromptThenNavigateInBrowserAndSetUserQueryState() {
        whenever(mockSettingsStore.showAppLinksPrompt).thenReturn(false)
        whenever(mockOmnibarConverter.convertQueryToUrl("foo", null)).thenReturn("foo.com")
        testee.onUserSubmittedQuery("foo")
        verify(mockCommandObserver, atLeastOnce()).onChanged(commandCaptor.capture())
        assertTrue(commandCaptor.allValues.any { it == Command.HideKeyboard })
        verify(mockAppLinksHandler).updatePreviousUrl("foo.com")
        verify(mockAppLinksHandler).setUserQueryState(true)
    }

    @Test
    fun whenNotifiedEnteringFullScreenThenViewStateUpdatedWithFullScreenFlag() {
        val stubView = View(context)
        testee.goFullScreen(stubView)
        assertTrue(browserViewState().isFullScreen)
    }

    @Test
    fun whenNotifiedEnteringFullScreenThenEnterFullScreenCommandIssued() {
        val stubView = View(context)
        testee.goFullScreen(stubView)
        verify(mockCommandObserver, atLeastOnce()).onChanged(commandCaptor.capture())
        assertTrue(commandCaptor.lastValue is Command.ShowFullScreen)
    }

    @Test
    fun whenNotifiedLeavingFullScreenThenViewStateUpdatedWithFullScreenFlagDisabled() {
        testee.exitFullScreen()
        assertFalse(browserViewState().isFullScreen)
    }

    @Test
    fun whenViewModelInitialisedThenFullScreenFlagIsDisabled() {
        assertFalse(browserViewState().isFullScreen)
    }

    @Test
    fun whenUserSelectsDownloadImageOptionFromContextMenuThenDownloadCommandIssuedWithoutRequirementForFurtherUserConfirmation() {
        whenever(mockLongPressHandler.userSelectedMenuItem(any(), any()))
            .thenReturn(DownloadFile("example.com"))

        val mockMenuItem: MenuItem = mock()
        val longPressTarget = LongPressTarget(url = "example.com", type = WebView.HitTestResult.SRC_ANCHOR_TYPE)
        testee.userSelectedItemFromLongPressMenu(longPressTarget, mockMenuItem)
        verify(mockCommandObserver, atLeastOnce()).onChanged(commandCaptor.capture())
        assertTrue(commandCaptor.lastValue is Command.DownloadImage)

        val lastCommand = commandCaptor.lastValue as Command.DownloadImage
        assertEquals("example.com", lastCommand.url)
        assertFalse(lastCommand.requestUserConfirmation)
    }

    @Test
    fun whenUserTypesSearchTermThenViewStateUpdatedToDenoteUserIsFindingInPage() {
        testee.userFindingInPage("foo")
        assertTrue(findInPageViewState().visible)
    }

    @Test
    fun whenUserTypesSearchTermThenViewStateUpdatedToContainSearchTerm() {
        testee.userFindingInPage("foo")
        assertEquals("foo", findInPageViewState().searchTerm)
    }

    @Test
    fun whenUserDismissesFindInPageThenViewStateUpdatedToDenoteUserIsNotFindingInPage() {
        testee.dismissFindInView()
        assertFalse(findInPageViewState().visible)
    }

    @Test
    fun whenUserDismissesFindInPageThenViewStateUpdatedToClearSearchTerm() {
        testee.userFindingInPage("foo")
        testee.dismissFindInView()
        assertEquals("", findInPageViewState().searchTerm)
    }

    @Test
    fun whenUserSelectsDesktopSiteThenDesktopModeStateUpdated() {
        loadUrl("http://example.com")
        setDesktopBrowsingMode(false)
        testee.onChangeBrowserModeClicked()
        verify(mockCommandObserver, atLeastOnce()).onChanged(commandCaptor.capture())
        verify(mockPixel).fire(AppPixelName.MENU_ACTION_DESKTOP_SITE_ENABLE_PRESSED)
        assertTrue(browserViewState().isDesktopBrowsingMode)
        val site = testee.siteLiveData.value
        assertTrue(site?.isDesktopMode == true)
    }

    @Test
    fun whenUserSelectsMobileSiteThenMobileModeStateUpdated() {
        loadUrl("http://example.com")
        setDesktopBrowsingMode(true)
        testee.onChangeBrowserModeClicked()
        verify(mockPixel).fire(AppPixelName.MENU_ACTION_DESKTOP_SITE_DISABLE_PRESSED)
        assertFalse(browserViewState().isDesktopBrowsingMode)
        val site = testee.siteLiveData.value
        assertFalse(site?.isDesktopMode == true)
    }

    @Test
    fun whenHomeShowingAndNeverBrowsedThenForwardButtonInactive() {
        setupNavigation(isBrowsing = false)
        assertFalse(browserViewState().canGoForward)
    }

    @Test
    fun whenHomeShowingByPressingBackOnBrowserThenForwardButtonActive() {
        setupNavigation(isBrowsing = true)
        testee.onUserPressedBack()
        assertFalse(browserViewState().browserShowing)
        assertTrue(browserViewState().canGoForward)
    }

    @Test
    fun whenFindInPageShowingByPressingBackOnBrowserThenViewStateUpdatedInvisibleAndDoesNotGoToPreviousPage() {
        setupNavigation(isBrowsing = true, canGoBack = true)
        testee.onFindInPageSelected()
        testee.onUserPressedBack()

        assertFalse(findInPageViewState().visible)
        assertCommandIssued<Command.DismissFindInPage>()

        val issuedCommand = commandCaptor.allValues.find { it is NavigationCommand.NavigateBack }
        assertNull(issuedCommand)
    }

    @Test
    fun whenIsCustomTabAndCannotGoBackThenReturnFalse() {
        setupNavigation(isBrowsing = true, canGoBack = false)
        assertFalse(testee.onUserPressedBack(isCustomTab = true))
    }

    @Test
    fun whenIsCustomTabAndCannotGoBackThenNavigateBackAndReturnTrue() {
        setupNavigation(isBrowsing = true, canGoBack = true)
        assertTrue(testee.onUserPressedBack(isCustomTab = true))

        val backCommand = captureCommands().lastValue as NavigationCommand.NavigateBack
        assertNotNull(backCommand)
    }

    @Test
    fun whenHomeShowingByPressingBackOnInvalidatedBrowserThenForwardButtonInactive() {
        setupNavigation(isBrowsing = true)
        givenInvalidatedGlobalLayout()
        testee.onUserPressedBack()
        assertFalse(browserViewState().browserShowing)
        assertFalse(browserViewState().canGoForward)
    }

    @Test
    fun whenBrowserShowingAndCanGoForwardThenForwardButtonActive() {
        setupNavigation(isBrowsing = true, canGoForward = true)
        assertTrue(browserViewState().canGoForward)
    }

    @Test
    fun whenBrowserShowingAndCannotGoForwardThenForwardButtonInactive() {
        setupNavigation(isBrowsing = true, canGoForward = false)
        assertFalse(browserViewState().canGoForward)
    }

    @Test
    fun whenHomeShowingThenBackButtonInactiveEvenIfBrowserCanGoBack() {
        setupNavigation(isBrowsing = false, canGoBack = false)
        assertFalse(browserViewState().canGoBack)

        setupNavigation(isBrowsing = false, canGoBack = true)
        assertFalse(browserViewState().canGoBack)
    }

    @Test
    fun whenBrowserShowingAndCanGoBackThenBackButtonActive() {
        setupNavigation(isBrowsing = true, canGoBack = true)
        assertTrue(browserViewState().canGoBack)
    }

    @Test
    fun whenBrowserShowingAndCannotGoBackAndSkipHomeThenBackButtonInactive() {
        setupNavigation(skipHome = true, isBrowsing = true, canGoBack = false)
        assertFalse(browserViewState().canGoBack)
    }

    @Test
    fun whenBrowserShowingAndCannotGoBackAndNotSkipHomeThenBackButtonActive() {
        setupNavigation(skipHome = false, isBrowsing = true, canGoBack = false)
        assertTrue(browserViewState().canGoBack)
    }

    @Test
    fun whenUserBrowsingPressesForwardThenNavigatesForward() {
        setBrowserShowing(true)
        testee.onUserPressedForward()
        assertTrue(captureCommands().lastValue == NavigationCommand.NavigateForward)
    }

    @Test
    fun whenUserOnHomePressesForwardThenBrowserShownAndPageRefreshed() {
        setBrowserShowing(false)
        testee.onUserPressedForward()
        assertTrue(browserViewState().browserShowing)
        assertTrue(captureCommands().lastValue == NavigationCommand.Refresh)
    }

    @Test
    fun whenRefreshRequestedWithInvalidatedGlobalLayoutThenOpenCurrentUrlInNewTab() {
        givenOneActiveTabSelected()
        givenInvalidatedGlobalLayout()

        testee.onRefreshRequested(triggeredByUser = true)

        assertCommandIssued<Command.OpenInNewTab> {
            assertNull(sourceTabId)
        }
    }

    @Test
    fun whenRefreshRequestedWithInvalidatedGlobalLayoutThenCloseCurrentTab() {
        givenOneActiveTabSelected()
        givenInvalidatedGlobalLayout()

        testee.onRefreshRequested(triggeredByUser = true)

        runTest {
            verify(mockTabRepository).deleteTabAndSelectSource(selectedTabLiveData.value!!.tabId)
        }
    }

    @Test
    fun whenRefreshRequestedWithBrowserGlobalLayoutThenRefresh() {
        testee.onRefreshRequested(triggeredByUser = true)
        assertCommandIssued<NavigationCommand.Refresh>()
    }

    @Test
    fun whenRefreshRequestedWithQuerySearchThenFireQueryChangePixelZero() {
        loadUrl("query")

        testee.onRefreshRequested(triggeredByUser = true)

        verify(mockPixel).fire("rq_0")
    }

    @Test
    fun whenRefreshRequestedWithUrlThenDoNotFireQueryChangePixel() {
        loadUrl("https://example.com")

        testee.onRefreshRequested(triggeredByUser = true)

        verify(mockPixel, never()).fire("rq_0")
    }

    @Test
    fun whenUserSubmittedQueryWithPreviousBlankQueryThenDoNotSendQueryChangePixel() {
        whenever(mockOmnibarConverter.convertQueryToUrl("another query", null)).thenReturn("another query")
        loadUrl("")

        testee.onUserSubmittedQuery("another query")

        verify(mockPixel, never()).fire("rq_0")
        verify(mockPixel, never()).fire("rq_1")
    }

    @Test
    fun whenUserSubmittedQueryWithDifferentPreviousQueryThenSendQueryChangePixel() {
        whenever(mockOmnibarConverter.convertQueryToUrl("another query", null)).thenReturn("another query")
        loadUrl("query")

        testee.onUserSubmittedQuery("another query")

        verify(mockPixel, never()).fire("rq_0")
        verify(mockPixel).fire("rq_1")
    }

    @Test
    fun whenUserSubmittedDifferentQueryAndOldQueryIsUrlThenDoNotSendQueryChangePixel() {
        whenever(mockOmnibarConverter.convertQueryToUrl("another query", null)).thenReturn("another query")
        loadUrl("www.foo.com")

        testee.onUserSubmittedQuery("another query")

        verify(mockPixel, never()).fire("rq_0")
        verify(mockPixel, never()).fire("rq_1")
    }

    @Test
    fun whenUserBrowsingPressesBackAndBrowserCanGoBackThenNavigatesToPreviousPageAndHandledTrue() {
        setupNavigation(isBrowsing = true, canGoBack = true, stepsToPreviousPage = 2)
        assertTrue(testee.onUserPressedBack())

        val backCommand = captureCommands().lastValue as NavigationCommand.NavigateBack
        assertNotNull(backCommand)
        assertEquals(2, backCommand.steps)
    }

    @Test
    fun whenUserBrowsingPressesBackAndBrowserCannotGoBackAndHomeNotSkippedThenHomeShownAndHandledTrue() {
        setupNavigation(skipHome = false, isBrowsing = true, canGoBack = false)
        assertTrue(testee.onUserPressedBack())
        assertFalse(browserViewState().browserShowing)
        assertEquals("", omnibarViewState().omnibarText)
    }

    @Test
    fun whenUserBrowsingPressesBackAndBrowserCannotGoBackAndHomeIsSkippedThenHandledFalse() {
        setupNavigation(skipHome = true, isBrowsing = false, canGoBack = false)
        assertFalse(testee.onUserPressedBack())
    }

    @Test
    fun whenUserOnHomePressesBackThenReturnsHandledFalse() {
        setBrowserShowing(false)
        assertFalse(testee.onUserPressedBack())
    }

    @Test
    fun whenUserSelectsDesktopSiteWhenOnMobileSpecificSiteThenUrlModified() {
        loadUrl("http://m.example.com")
        setDesktopBrowsingMode(false)
        testee.onChangeBrowserModeClicked()
        verify(mockCommandObserver, atLeastOnce()).onChanged(commandCaptor.capture())
        val ultimateCommand = commandCaptor.lastValue as Navigate
        assertEquals("http://example.com", ultimateCommand.url)
    }

    @Test
    fun whenUserSelectsDesktopSiteWhenNotOnMobileSpecificSiteThenUrlNotModified() {
        loadUrl("http://example.com")
        setDesktopBrowsingMode(false)
        testee.onChangeBrowserModeClicked()
        verify(mockCommandObserver, atLeastOnce()).onChanged(commandCaptor.capture())
        val ultimateCommand = commandCaptor.lastValue
        assertTrue(ultimateCommand == NavigationCommand.Refresh)
    }

    @Test
    fun whenUserSelectsMobileSiteWhenOnMobileSpecificSiteThenUrlNotModified() {
        loadUrl("http://m.example.com")
        setDesktopBrowsingMode(true)
        testee.onChangeBrowserModeClicked()
        verify(mockCommandObserver, atLeastOnce()).onChanged(commandCaptor.capture())
        val ultimateCommand = commandCaptor.lastValue
        assertTrue(ultimateCommand == NavigationCommand.Refresh)
    }

    @Test
    fun whenUserSelectsMobileSiteWhenNotOnMobileSpecificSiteThenUrlNotModified() {
        loadUrl("http://example.com")
        setDesktopBrowsingMode(true)
        testee.onChangeBrowserModeClicked()
        verify(mockCommandObserver, atLeastOnce()).onChanged(commandCaptor.capture())
        val ultimateCommand = commandCaptor.lastValue
        assertTrue(ultimateCommand == NavigationCommand.Refresh)
    }

    @Test
    fun whenUserSelectsOpenTabAndItIsPrivacyProThenLaunchPrivacyProCommandSent() {
        whenever(mockLongPressHandler.userSelectedMenuItem(any(), any())).thenReturn(OpenInNewTab("http://example.com"))
        whenever(subscriptions.shouldLaunchPrivacyProForUrl(any())).thenReturn(true)

        val mockMenItem: MenuItem = mock()
        val longPressTarget = LongPressTarget(url = "http://example.com", type = WebView.HitTestResult.SRC_ANCHOR_TYPE)
        testee.userSelectedItemFromLongPressMenu(longPressTarget, mockMenItem)

        assertCommandIssued<LaunchPrivacyPro>()
        assertCommandNotIssued<Command.OpenInNewTab>()
    }

    @Test
    fun whenUserSelectsOpenInBackgroundTabAndItIsPrivacyProThenLaunchPrivacyProCommandSent() {
        whenever(mockLongPressHandler.userSelectedMenuItem(any(), any())).thenReturn(RequiredAction.OpenInNewBackgroundTab("http://example.com"))
        whenever(subscriptions.shouldLaunchPrivacyProForUrl(any())).thenReturn(true)

        val mockMenItem: MenuItem = mock()
        val longPressTarget = LongPressTarget(url = "http://example.com", type = WebView.HitTestResult.SRC_ANCHOR_TYPE)
        testee.userSelectedItemFromLongPressMenu(longPressTarget, mockMenItem)

        assertCommandIssued<LaunchPrivacyPro>()
        assertCommandNotIssued<Command.OpenInNewBackgroundTab>()
    }

    @Test
    fun whenUserSelectsOpenTabThenTabCommandSent() {
        whenever(mockLongPressHandler.userSelectedMenuItem(any(), any())).thenReturn(OpenInNewTab("http://example.com"))
        val mockMenItem: MenuItem = mock()
        val longPressTarget = LongPressTarget(url = "http://example.com", type = WebView.HitTestResult.SRC_ANCHOR_TYPE)
        testee.userSelectedItemFromLongPressMenu(longPressTarget, mockMenItem)
        val command = captureCommands().lastValue as Command.OpenInNewTab
        assertEquals("http://example.com", command.query)

        assertCommandIssued<Command.OpenInNewTab> {
            assertNotNull(sourceTabId)
        }
    }

    @Test
    fun whenSiteLoadedAndUserSelectsToAddBookmarkThenAddBookmarkCommandSentWithUrlAndTitle() = runTest {
        val url = "http://foo.com"
        val title = "Foo Title"
        val bookmark = Bookmark(
            id = UUID.randomUUID().toString(),
            title = title,
            url = url,
            parentId = UUID.randomUUID().toString(),
            lastModified = "timestamp",
        )
        whenever(mockSavedSitesRepository.insertBookmark(title = anyString(), url = anyString())).thenReturn(bookmark)
        loadUrl(url = url)
        testee.titleReceived(newTitle = title)
        testee.onBookmarkMenuClicked()
        val command = captureCommands().lastValue as Command.ShowSavedSiteAddedConfirmation
        assertEquals(url, command.savedSiteChangedViewState.savedSite.url)
        assertEquals(title, command.savedSiteChangedViewState.savedSite.title)
    }

    @Test
    fun whenSiteLoadedWithSimulatedYouTubeNoCookieAndDuckPlayerEnabledThenShowWebPageTitleWithDuckPlayerIcon() = runTest {
        val url = "http://youtube-nocookie.com/videoID=1234"
        val title = "Duck Player"
        whenever(mockDuckPlayer.isDuckPlayerUri(anyString())).thenReturn(true)
        whenever(mockDuckPlayer.isSimulatedYoutubeNoCookie(any())).thenReturn(true)
        whenever(mockDuckPlayer.createDuckPlayerUriFromYoutubeNoCookie(any())).thenReturn("duck://player/1234")
        whenever(mockDuckPlayer.getDuckPlayerState()).thenReturn(ENABLED)

        loadUrl(url = url)
        testee.titleReceived(newTitle = title)
        val command = captureCommands().lastValue as Command.ShowWebPageTitle
        assertTrue(command.showDuckPlayerIcon)
        assertEquals("duck://player/1234", command.url)
    }

    @Test
    fun whenSiteLoadedWithDuckPlayerDisabledThenShowWebPageTitleWithoutDuckPlayerIcon() = runTest {
        val url = "http://youtube-nocookie.com/videoID=1234"
        val title = "Duck Player"
        whenever(mockDuckPlayer.getDuckPlayerState()).thenReturn(DISABLED)

        loadUrl(url = url)
        testee.titleReceived(newTitle = title)
        val command = captureCommands().lastValue as Command.ShowWebPageTitle
        assertFalse(command.showDuckPlayerIcon)
        assertEquals("http://youtube-nocookie.com/videoID=1234", command.url)
    }

    @Test
    fun whenNoSiteAndUserSelectsToAddBookmarkThenBookmarkIsNotAdded() = runTest {
        val bookmark = Bookmark(
            id = UUID.randomUUID().toString(),
            title = "A title",
            url = "www.example.com",
            parentId = UUID.randomUUID().toString(),
            lastModified = "timestamp",
        )
        whenever(mockSavedSitesRepository.insertBookmark(anyString(), anyString())).thenReturn(bookmark)

        testee.onBookmarkMenuClicked()

        verify(mockSavedSitesRepository, times(0)).insert(bookmark)
    }

    @Test
    fun whenPrivacyProtectionMenuClickedAndSiteNotInAllowListThenSiteAddedToAllowListAndPixelSentAndPageRefreshed() = runTest {
        whenever(mockUserAllowListRepository.isDomainInUserAllowList("www.example.com")).thenReturn(false)
        loadUrl("http://www.example.com/home.html")
        testee.onPrivacyProtectionMenuClicked()
        verify(mockUserAllowListRepository).addDomainToUserAllowList("www.example.com")
        verify(mockPixel).fire(AppPixelName.BROWSER_MENU_ALLOWLIST_ADD)
        assertEquals(1, protectionTogglePlugin.toggleOff)
    }

    @Test
    fun whenPrivacyProtectionMenuClickedAndSiteNotInAllowListThenShowDisabledConfirmationMessage() = runTest {
        whenever(mockUserAllowListRepository.isDomainInUserAllowList("www.example.com")).thenReturn(false)
        loadUrl("http://www.example.com/home.html")
        testee.onPrivacyProtectionMenuClicked()
        assertCommandIssued<ShowPrivacyProtectionDisabledConfirmation> {
            assertEquals("www.example.com", this.domain)
        }
    }

    @Test
    fun whenPrivacyProtectionMenuClickedForAllowListedSiteThenSiteRemovedFromAllowListAndPixelSentAndPageRefreshed() = runTest {
        whenever(mockUserAllowListRepository.isDomainInUserAllowList("www.example.com")).thenReturn(true)
        loadUrl("http://www.example.com/home.html")
        testee.onPrivacyProtectionMenuClicked()
        verify(mockUserAllowListRepository).removeDomainFromUserAllowList("www.example.com")
        verify(mockPixel).fire(AppPixelName.BROWSER_MENU_ALLOWLIST_REMOVE)
        assertEquals(1, protectionTogglePlugin.toggleOn)
    }

    @Test
    fun whenPrivacyProtectionMenuClickedForAllowListedSiteThenShowDisabledConfirmationMessage() = runTest {
        whenever(mockUserAllowListRepository.isDomainInUserAllowList("www.example.com")).thenReturn(true)
        loadUrl("http://www.example.com/home.html")
        testee.onPrivacyProtectionMenuClicked()
        assertCommandIssued<ShowPrivacyProtectionEnabledConfirmation> {
            assertEquals("www.example.com", this.domain)
        }
    }

    @Test
    fun whenInCustomTabAndPrivacyProtectionMenuClickedAndSiteNotInAllowListThenSiteAddedToAllowListAndPixelSentAndPageRefreshed() = runTest {
        whenever(mockUserAllowListRepository.isDomainInUserAllowList("www.example.com")).thenReturn(false)
        loadUrl("http://www.example.com/home.html")
        testee.onPrivacyProtectionMenuClicked(clickedFromCustomTab = true)
        verify(mockUserAllowListRepository).addDomainToUserAllowList("www.example.com")
        verify(mockPixel).fire(CustomTabPixelNames.CUSTOM_TABS_MENU_DISABLE_PROTECTIONS_ALLOW_LIST_ADD)
    }

    @Test
    fun whenInCustomTabAndPrivacyProtectionMenuClickedForAllowListedSiteThenSiteRemovedFromAllowListAndPixelSentAndPageRefreshed() = runTest {
        whenever(mockUserAllowListRepository.isDomainInUserAllowList("www.example.com")).thenReturn(true)
        loadUrl("http://www.example.com/home.html")
        testee.onPrivacyProtectionMenuClicked(clickedFromCustomTab = true)
        verify(mockUserAllowListRepository).removeDomainFromUserAllowList("www.example.com")
        verify(mockPixel).fire(CustomTabPixelNames.CUSTOM_TABS_MENU_DISABLE_PROTECTIONS_ALLOW_LIST_REMOVE)
    }

    @Test
    fun whenOnSiteAndBrokenSiteSelectedThenBrokenSiteFeedbackCommandSentWithUrl() = runTest {
        loadUrl("foo.com", isBrowserShowing = true)
        testee.onBrokenSiteSelected()
        val command = captureCommands().lastValue as Command.BrokenSiteFeedback
        assertEquals("foo.com", command.data.url)
    }

    @Test
    fun whenNoSiteAndBrokenSiteSelectedThenBrokenSiteFeedbackCommandSentWithoutUrl() {
        testee.onBrokenSiteSelected()
        val command = captureCommands().lastValue as Command.BrokenSiteFeedback
        assertEquals("", command.data.url)
    }

    @Test
    fun whenUserSelectsToShareLinkThenShareLinkCommandSent() {
        loadUrl("foo.com")
        testee.onShareSelected()
        val command = captureCommands().lastValue as Command.ShareLink
        assertEquals("foo.com", command.url)
    }

    @Test
    fun whenUserSelectsToShareLinkWithNullUrlThenShareLinkCommandNotSent() {
        loadUrl(null)
        testee.onShareSelected()
        assertCommandNotIssued<Command.ShareLink>()
    }

    @Test
    fun whenWebSessionRestoredThenGlobalLayoutSwitchedToShowingBrowser() {
        testee.onWebSessionRestored()
        assertFalse(browserGlobalLayoutViewState().isNewTabState)
    }

    @Test
    fun whenWebViewSessionIsToBeSavedThenUnderlyingSessionStoredCalled() {
        testee.saveWebViewState(null, "")
        verify(webViewSessionStorage).saveSession(anyOrNull(), anyString())
    }

    @Test
    fun whenRestoringWebViewSessionNotRestorableThenPreviousUrlLoaded() {
        whenever(mockOmnibarConverter.convertQueryToUrl("foo.com")).thenReturn("foo.com")
        whenever(webViewSessionStorage.restoreSession(anyOrNull(), anyString())).thenReturn(false)
        testee.restoreWebViewState(null, "foo.com")

        verify(mockCommandObserver, atLeastOnce()).onChanged(commandCaptor.capture())
        val command = commandCaptor.lastValue as Navigate
        assertEquals("foo.com", command.url)
    }

    @Test
    fun whenRestoringWebViewSessionNotRestorableAndNoPreviousUrlThenNoUrlLoaded() {
        whenever(webViewSessionStorage.restoreSession(anyOrNull(), anyString())).thenReturn(false)
        testee.restoreWebViewState(null, "")
        assertFalse(commandCaptor.allValues.any { it is Navigate })
    }

    @Test
    fun whenWebViewSessionRestorableThenSessionRestored() {
        whenever(webViewSessionStorage.restoreSession(anyOrNull(), anyString())).thenReturn(true)
        testee.restoreWebViewState(null, "")
        assertFalse(browserGlobalLayoutViewState().isNewTabState)
    }

    @Test
    fun whenUrlNullThenSetBrowserNotShowing() = runTest {
        testee.loadData("id", null, false, false)
        testee.determineShowBrowser()
        assertEquals(false, testee.browserViewState.value?.browserShowing)
    }

    @Test
    fun whenUrlBlankThenSetBrowserNotShowing() = runTest {
        testee.loadData("id", "  ", false, false)
        testee.determineShowBrowser()
        assertEquals(false, testee.browserViewState.value?.browserShowing)
    }

    @Test
    fun whenUrlPresentThenSetBrowserShowing() = runTest {
        testee.loadData("id", "https://example.com", false, false)
        testee.determineShowBrowser()
        assertEquals(true, testee.browserViewState.value?.browserShowing)
    }

    @Test
    fun whenRecoveringFromProcessGoneThenShowErrorWithAction() {
        testee.recoverFromRenderProcessGone()
        assertCommandIssued<Command.ShowErrorWithAction>()
    }

    @Test
    fun whenUserClicksOnErrorActionThenOpenCurrentUrlInNewTab() {
        givenOneActiveTabSelected()
        testee.recoverFromRenderProcessGone()
        verify(mockCommandObserver, atLeastOnce()).onChanged(commandCaptor.capture())
        val showErrorWithAction = commandCaptor.lastValue as Command.ShowErrorWithAction

        showErrorWithAction.action()

        assertCommandIssued<Command.OpenInNewTab> {
            assertEquals("https://example.com", query)
            assertNull(sourceTabId)
        }
    }

    @Test
    fun whenUserClicksOnErrorActionThenOpenCurrentTabIsClosed() {
        givenOneActiveTabSelected()
        testee.recoverFromRenderProcessGone()
        verify(mockCommandObserver, atLeastOnce()).onChanged(commandCaptor.capture())
        val showErrorWithAction = commandCaptor.lastValue as Command.ShowErrorWithAction

        showErrorWithAction.action()

        runTest {
            verify(mockTabRepository).deleteTabAndSelectSource(selectedTabLiveData.value!!.tabId)
        }
    }

    @Test
    fun whenRecoveringFromProcessGoneThenGlobalLayoutIsInvalidated() {
        testee.recoverFromRenderProcessGone()

        assertTrue(globalLayoutViewState() is GlobalLayoutViewState.Invalidated)
    }

    @Test
    fun whenRecoveringFromProcessGoneThenLoadingIsReset() {
        testee.recoverFromRenderProcessGone()

        assertEquals(loadingViewState(), LoadingViewState())
    }

    @Test
    fun whenRecoveringFromProcessGoneThenFindInPageIsReset() {
        testee.recoverFromRenderProcessGone()

        assertEquals(findInPageViewState(), FindInPageViewState())
    }

    @Test
    fun whenRecoveringFromProcessGoneThenExpectedBrowserOptionsAreDisabled() {
        setupNavigation(skipHome = true, isBrowsing = true, canGoForward = true, canGoBack = true, stepsToPreviousPage = 1)

        testee.recoverFromRenderProcessGone()

        assertFalse(browserViewState().canGoBack)
        assertFalse(browserViewState().canGoForward)
        assertFalse(browserViewState().canReportSite)
        assertFalse(browserViewState().canChangeBrowsingMode)
        assertFalse(browserViewState().canFireproofSite)
        assertFalse(browserViewState().canFindInPage)
    }

    @Test
    fun whenAuthenticationIsRequiredThenRequiresAuthenticationCommandSent() {
        val mockHandler = mock<HttpAuthHandler>()
        val siteURL = "http://example.com/requires-auth"
        val authenticationRequest = BasicAuthenticationRequest(mockHandler, "example.com", "test realm", siteURL)
        testee.requiresAuthentication(authenticationRequest)
        verify(mockCommandObserver, atLeastOnce()).onChanged(commandCaptor.capture())

        val command = commandCaptor.lastValue
        assertTrue(command is Command.RequiresAuthentication)

        val requiresAuthCommand = command as Command.RequiresAuthentication
        assertSame(authenticationRequest, requiresAuthCommand.request)
    }

    @Test
    fun whenAuthenticationIsRequiredForSameHostThenNoChangesOnBrowser() {
        val mockHandler = mock<HttpAuthHandler>()
        val siteURL = "http://example.com/requires-auth"
        val authenticationRequest = BasicAuthenticationRequest(mockHandler, "example.com", "test realm", siteURL)

        loadUrl(url = "http://example.com", isBrowserShowing = true)
        testee.requiresAuthentication(authenticationRequest)

        assertCommandNotIssued<Command.HideWebContent>()
        assertEquals("http://example.com", omnibarViewState().omnibarText)
    }

    @Test
    fun whenAuthenticationIsRequiredForDifferentHostThenUpdateUrlAndHideWebContent() {
        val mockHandler = mock<HttpAuthHandler>()
        val siteURL = "http://example.com/requires-auth"
        val authenticationRequest = BasicAuthenticationRequest(mockHandler, "example.com", "test realm", siteURL)

        loadUrl(url = "http://another.website.com", isBrowserShowing = true)
        testee.requiresAuthentication(authenticationRequest)

        assertCommandIssued<Command.HideWebContent>()
        assertEquals(siteURL, omnibarViewState().omnibarText)
    }

    @Test
    fun whenHandleAuthenticationThenHandlerCalledWithParameters() {
        val mockHandler = mock<HttpAuthHandler>()
        val username = "user"
        val password = "password"
        val authenticationRequest = BasicAuthenticationRequest(mockHandler, "example.com", "test realm", "")
        val credentials = BasicAuthenticationCredentials(username = username, password = password)
        testee.handleAuthentication(request = authenticationRequest, credentials = credentials)

        verify(mockHandler, atLeastOnce()).proceed(username, password)
    }

    @Test
    fun whenAuthenticationDialogAcceptedThenShowWebContent() {
        val authenticationRequest = BasicAuthenticationRequest(mock(), "example.com", "test realm", "")
        val credentials = BasicAuthenticationCredentials(username = "user", password = "password")

        testee.handleAuthentication(request = authenticationRequest, credentials = credentials)

        assertCommandIssued<Command.ShowWebContent>()
    }

    @Test
    fun whenAuthenticationDialogCanceledThenShowWebContent() {
        val authenticationRequest = BasicAuthenticationRequest(mock(), "example.com", "test realm", "")

        testee.cancelAuthentication(request = authenticationRequest)

        assertCommandIssued<Command.ShowWebContent>()
    }

    @Test
    fun whenBookmarkSuggestionSubmittedThenAutoCompleteBookmarkSelectionPixelSent() = runTest {
        whenever(mockSavedSitesRepository.hasBookmarks()).thenReturn(true)
        whenever(mockNavigationHistory.hasHistory()).thenReturn(false)
        val suggestion = AutoCompleteBookmarkSuggestion("example", "Example", "https://example.com")
        testee.autoCompleteViewState.value = autoCompleteViewState().copy(searchResults = AutoCompleteResult("", listOf(suggestion)))
        testee.fireAutocompletePixel(suggestion)
        val argumentCaptor = argumentCaptor<Map<String, String>>()
        verify(mockPixel).fire(eq(AppPixelName.AUTOCOMPLETE_BOOKMARK_SELECTION), argumentCaptor.capture(), any(), any())

        assertEquals("true", argumentCaptor.firstValue[PixelParameter.SHOWED_BOOKMARKS])
        assertEquals("true", argumentCaptor.firstValue[PixelParameter.BOOKMARK_CAPABLE])
    }

    @Test
    fun whenBookmarkFavoriteSubmittedThenAutoCompleteFavoriteSelectionPixelSent() = runTest {
        whenever(mockSavedSitesRepository.hasBookmarks()).thenReturn(true)
        whenever(mockSavedSitesRepository.hasFavorites()).thenReturn(true)
        whenever(mockNavigationHistory.hasHistory()).thenReturn(false)
        val suggestion = AutoCompleteBookmarkSuggestion("example", "Example", "https://example.com", isFavorite = true)
        testee.autoCompleteViewState.value = autoCompleteViewState().copy(searchResults = AutoCompleteResult("", listOf(suggestion)))
        testee.fireAutocompletePixel(suggestion)

        val argumentCaptor = argumentCaptor<Map<String, String>>()
        verify(mockPixel).fire(eq(AppPixelName.AUTOCOMPLETE_FAVORITE_SELECTION), argumentCaptor.capture(), any(), any())

        assertEquals("false", argumentCaptor.firstValue[PixelParameter.SHOWED_BOOKMARKS])
        assertEquals("true", argumentCaptor.firstValue[PixelParameter.SHOWED_FAVORITES])
        assertEquals("true", argumentCaptor.firstValue[PixelParameter.BOOKMARK_CAPABLE])
        assertEquals("true", argumentCaptor.firstValue[PixelParameter.FAVORITE_CAPABLE])
    }

    @Test
    fun whenHistorySubmittedThenAutoCompleteHistorySelectionPixelSent() = runTest {
        whenever(mockSavedSitesRepository.hasBookmarks()).thenReturn(true)
        whenever(mockNavigationHistory.hasHistory()).thenReturn(true)
        val suggestion = AutoCompleteHistorySearchSuggestion("example", true)
        testee.autoCompleteViewState.value = autoCompleteViewState().copy(searchResults = AutoCompleteResult("", listOf(suggestion)))
        testee.fireAutocompletePixel(suggestion)

        val argumentCaptor = argumentCaptor<Map<String, String>>()
        verify(mockPixel).fire(eq(AppPixelName.AUTOCOMPLETE_HISTORY_SEARCH_SELECTION), argumentCaptor.capture(), any(), any())

        assertEquals("false", argumentCaptor.firstValue[PixelParameter.SHOWED_BOOKMARKS])
        assertEquals("true", argumentCaptor.firstValue[PixelParameter.BOOKMARK_CAPABLE])
        assertEquals("true", argumentCaptor.firstValue[PixelParameter.SHOWED_HISTORY])
        assertEquals("true", argumentCaptor.firstValue[PixelParameter.HISTORY_CAPABLE])
    }

    @Test
    fun whenSearchSuggestionSubmittedWithBookmarksThenAutoCompleteSearchSelectionPixelSent() = runTest {
        whenever(mockSavedSitesRepository.hasBookmarks()).thenReturn(true)
        whenever(mockNavigationHistory.hasHistory()).thenReturn(false)
        val suggestions = listOf(AutoCompleteSearchSuggestion("", false), AutoCompleteBookmarkSuggestion("", "", ""))
        testee.autoCompleteViewState.value = autoCompleteViewState().copy(searchResults = AutoCompleteResult("", suggestions))
        testee.fireAutocompletePixel(AutoCompleteSearchSuggestion("example", false))

        val argumentCaptor = argumentCaptor<Map<String, String>>()
        verify(mockPixel).fire(eq(AppPixelName.AUTOCOMPLETE_SEARCH_PHRASE_SELECTION), argumentCaptor.capture(), any(), any())

        assertEquals("true", argumentCaptor.firstValue[PixelParameter.SHOWED_BOOKMARKS])
        assertEquals("true", argumentCaptor.firstValue[PixelParameter.BOOKMARK_CAPABLE])
    }

    @Test
    fun whenSearchSuggestionSubmittedWithoutBookmarksThenAutoCompleteSearchSelectionPixelSent() = runTest {
        whenever(mockSavedSitesRepository.hasBookmarks()).thenReturn(false)
        whenever(mockNavigationHistory.hasHistory()).thenReturn(false)
        testee.autoCompleteViewState.value = autoCompleteViewState().copy(searchResults = AutoCompleteResult("", emptyList()))
        testee.fireAutocompletePixel(AutoCompleteSearchSuggestion("example", false))

        val argumentCaptor = argumentCaptor<Map<String, String>>()
        verify(mockPixel).fire(eq(AppPixelName.AUTOCOMPLETE_SEARCH_PHRASE_SELECTION), argumentCaptor.capture(), any(), any())

        assertEquals("false", argumentCaptor.firstValue[PixelParameter.SHOWED_BOOKMARKS])
        assertEquals("false", argumentCaptor.firstValue[PixelParameter.BOOKMARK_CAPABLE])
    }

    @Test
    fun whenSearchSuggestionSubmittedWithTabsThenAutoCompleteSearchSelectionPixelSent() = runTest {
        whenever(mockSavedSitesRepository.hasBookmarks()).thenReturn(false)
        whenever(mockNavigationHistory.hasHistory()).thenReturn(false)
        tabsLiveData.value = listOf(TabEntity("1", "https://example.com", position = 0), TabEntity("2", "https://example.com", position = 1))
        val suggestions = listOf(AutoCompleteSwitchToTabSuggestion("example", "", "", ""))
        testee.autoCompleteViewState.value = autoCompleteViewState().copy(searchResults = AutoCompleteResult("", suggestions))
        testee.fireAutocompletePixel(AutoCompleteSwitchToTabSuggestion("example", "", "", ""))

        val argumentCaptor = argumentCaptor<Map<String, String>>()
        verify(mockPixel).fire(eq(AppPixelName.AUTOCOMPLETE_SWITCH_TO_TAB_SELECTION), argumentCaptor.capture(), any(), any())

        assertEquals("true", argumentCaptor.firstValue[PixelParameter.SHOWED_SWITCH_TO_TAB])
        assertEquals("true", argumentCaptor.firstValue[PixelParameter.SWITCH_TO_TAB_CAPABLE])
    }

    @Test
    fun whenSearchSuggestionSubmittedWithoutTabsThenAutoCompleteSearchSelectionPixelSent() = runTest {
        whenever(mockSavedSitesRepository.hasBookmarks()).thenReturn(false)
        whenever(mockNavigationHistory.hasHistory()).thenReturn(false)
        tabsLiveData.value = listOf(TabEntity("1", "https://example.com", position = 0))
        testee.autoCompleteViewState.value = autoCompleteViewState().copy(searchResults = AutoCompleteResult("", emptyList()))
        testee.fireAutocompletePixel(AutoCompleteSwitchToTabSuggestion("example", "", "", ""))

        val argumentCaptor = argumentCaptor<Map<String, String>>()
        verify(mockPixel).fire(eq(AppPixelName.AUTOCOMPLETE_SWITCH_TO_TAB_SELECTION), argumentCaptor.capture(), any(), any())

        assertEquals("false", argumentCaptor.firstValue[PixelParameter.SHOWED_SWITCH_TO_TAB])
        assertEquals("false", argumentCaptor.firstValue[PixelParameter.SWITCH_TO_TAB_CAPABLE])
    }

    @Test
    fun whenUserSelectToEditQueryThenMoveCaretToTheEnd() = runTest {
        testee.onUserSelectedToEditQuery("foo")

        assertCommandIssued<Command.EditWithSelectedQuery>()
    }

    @Test
    fun whenUserSubmitsQueryThenCaretDoesNotMoveToTheEnd() {
        whenever(mockOmnibarConverter.convertQueryToUrl("foo", null)).thenReturn("foo.com")
        testee.onUserSubmittedQuery("foo")
        assertFalse(omnibarViewState().shouldMoveCaretToEnd)
    }

    @Test
    fun whenUserRequestedToOpenNewTabThenGenerateWebViewPreviewImage() {
        testee.userRequestedOpeningNewTab()
        assertCommandIssued<Command.GenerateWebViewPreviewImage>()
        verify(mockPixel, never()).fire(AppPixelName.TAB_MANAGER_NEW_TAB_LONG_PRESSED)
    }

    @Test
    fun whenUserRequestedToOpenNewTabThenNewTabCommandIssued() {
        testee.userRequestedOpeningNewTab()
        verify(mockCommandObserver, atLeastOnce()).onChanged(commandCaptor.capture())
        val command = commandCaptor.lastValue
        assertTrue(command is Command.LaunchNewTab)
        verify(mockPixel, never()).fire(AppPixelName.TAB_MANAGER_NEW_TAB_LONG_PRESSED)
    }

    @Test
    fun whenUserRequestedToOpenNewTabByLongPressThenPixelFired() {
        testee.userRequestedOpeningNewTab(longPress = true)

        verify(mockPixel).fire(AppPixelName.TAB_MANAGER_NEW_TAB_LONG_PRESSED)
    }

    @Test
    fun whenCloseCurrentTabSelectedThenTabDeletedFromRepository() = runTest {
        givenOneActiveTabSelected()
        testee.closeCurrentTab()
        verify(mockTabRepository).deleteTabAndSelectSource(selectedTabLiveData.value!!.tabId)
    }

    @Test
    fun whenUserPressesBackAndSkippingHomeThenWebViewPreviewGenerated() {
        setupNavigation(isBrowsing = true, canGoBack = false, skipHome = true)
        testee.onUserPressedBack()
        assertCommandIssued<Command.GenerateWebViewPreviewImage>()
    }

    @Test
    fun whenUserPressesBackAndNotSkippingHomeThenWebViewPreviewNotGenerated() {
        setupNavigation(isBrowsing = true, canGoBack = false, skipHome = false)
        testee.onUserPressedBack()
        assertFalse(commandCaptor.allValues.contains(Command.GenerateWebViewPreviewImage))
    }

    @Test
    fun whenUserPressesBackAndGoesToHomeThenKeyboardShown() {
        setupNavigation(isBrowsing = true, canGoBack = false, skipHome = false)
        testee.onUserPressedBack()
        verify(mockCommandObserver, atLeastOnce()).onChanged(commandCaptor.capture())
        assertTrue(commandCaptor.allValues.contains(Command.ShowKeyboard))
    }

    @Test
    fun whenUserPressesBackOnATabWithASourceTabThenDeleteCurrentAndSelectSource() = runTest {
        selectedTabLiveData.value = TabEntity("TAB_ID", "https://example.com", position = 0, sourceTabId = "TAB_ID_SOURCE")
        setupNavigation(isBrowsing = true)

        testee.onUserPressedBack()

        verify(mockTabRepository).deleteTabAndSelectSource("TAB_ID")
    }

    @Test
    fun whenCtaRefreshedAndOnlyStandardAddSupportedAndWidgetAlreadyInstalledThenCtaIsNull() = runTest {
        whenever(mockExtendedOnboardingFeatureToggles.noBrowserCtas()).thenReturn(mockDisabledToggle)
        whenever(mockWidgetCapabilities.supportsAutomaticWidgetAdd).thenReturn(false)
        whenever(mockWidgetCapabilities.hasInstalledWidgets).thenReturn(true)
        testee.refreshCta()
        assertNull(testee.ctaViewState.value!!.cta)
    }

    @Test
    fun whenCtaRefreshedAndIsNewTabIsFalseThenReturnNull() = runTest {
        setBrowserShowing(true)
        whenever(mockExtendedOnboardingFeatureToggles.noBrowserCtas()).thenReturn(mockDisabledToggle)
        whenever(mockWidgetCapabilities.supportsAutomaticWidgetAdd).thenReturn(true)
        whenever(mockWidgetCapabilities.hasInstalledWidgets).thenReturn(false)
        testee.refreshCta()
        assertNull(testee.ctaViewState.value!!.cta)
    }

    @Test
    fun whenCtaRefreshedAndOnboardingCompleteThenViewStateUpdated() = runTest {
        whenever(mockExtendedOnboardingFeatureToggles.noBrowserCtas()).thenReturn(mockDisabledToggle)
        whenever(mockWidgetCapabilities.supportsAutomaticWidgetAdd).thenReturn(false)
        whenever(mockWidgetCapabilities.hasInstalledWidgets).thenReturn(true)
        whenever(mockDismissedCtaDao.exists(DAX_END)).thenReturn(true)
        whenever(mockDismissedCtaDao.exists(DAX_DIALOG_TRACKERS_FOUND)).thenReturn(true)
        testee.refreshCta()
        assertNull(testee.ctaViewState.value!!.cta)
        assertTrue(testee.ctaViewState.value!!.daxOnboardingComplete)
        assertFalse(testee.ctaViewState.value!!.isBrowserShowing)
    }

    @Test
    fun whenCtaRefreshedAndBrowserShowingThenViewStateUpdated() = runTest {
        setBrowserShowing(true)
        whenever(mockExtendedOnboardingFeatureToggles.noBrowserCtas()).thenReturn(mockDisabledToggle)
        whenever(mockWidgetCapabilities.supportsAutomaticWidgetAdd).thenReturn(false)
        whenever(mockWidgetCapabilities.hasInstalledWidgets).thenReturn(true)
        whenever(mockDismissedCtaDao.exists(DAX_END)).thenReturn(true)
        whenever(mockDismissedCtaDao.exists(DAX_DIALOG_NETWORK)).thenReturn(true)
        testee.refreshCta()
        assertNull(testee.ctaViewState.value!!.cta)
        assertTrue(testee.ctaViewState.value!!.daxOnboardingComplete)
        assertTrue(testee.ctaViewState.value!!.isBrowserShowing)
    }

    @Test
    fun whenCtaShownThenFirePixel() = runTest {
        val cta = HomePanelCta.AddWidgetAuto
        testee.ctaViewState.value = CtaViewState(cta = cta)

        testee.onCtaShown()
        verify(mockPixel).fire(cta.shownPixel!!, cta.pixelShownParameters())
    }

    @Test
    fun whenRegisterDaxBubbleCtaDismissedThenRegisterInDatabase() = runTest {
        val cta = DaxBubbleCta.DaxIntroSearchOptionsCta(mockOnboardingStore, mockAppInstallStore)
        testee.ctaViewState.value = CtaViewState(cta = cta)

        testee.registerDaxBubbleCtaDismissed()
        verify(mockDismissedCtaDao).insert(DismissedCta(cta.ctaId))
    }

    @Test
    fun whenRegisterDaxBubbleCtaDismissedThenCtaChangedToNull() = runTest {
        val cta = DaxBubbleCta.DaxIntroSearchOptionsCta(mockOnboardingStore, mockAppInstallStore)
        testee.ctaViewState.value = CtaViewState(cta = cta)

        testee.registerDaxBubbleCtaDismissed()
        assertNull(testee.ctaViewState.value!!.cta)
    }

    @Test
    fun whenRefreshCtaIfCtaAlreadyShownForCurrentPageThenReturnNull() = runTest {
        setBrowserShowing(isBrowsing = true)
        testee.hasCtaBeenShownForCurrentPage.set(true)

        assertNull(testee.refreshCta())
    }

    @Test
    fun whenUserClickedCtaButtonThenFirePixel() {
        val cta = DaxBubbleCta.DaxIntroSearchOptionsCta(mockOnboardingStore, mockAppInstallStore)
        setCta(cta)
        testee.onUserClickCtaOkButton(cta)
        verify(mockPixel).fire(cta.okPixel!!, cta.pixelOkParameters())
    }

    @Test
    fun whenUserClickedAddWidgetCtaButtonThenLaunchAddWidgetCommand() {
        val cta = HomePanelCta.AddWidgetAuto
        setCta(cta)
        testee.onUserClickCtaOkButton(cta)
        assertCommandIssued<Command.LaunchAddWidget>()
    }

    @Test
    fun whenUserClickedLegacyAddWidgetCtaButtonThenLaunchAddWidgetCommand() {
        val cta = HomePanelCta.AddWidgetInstructions
        setCta(cta)
        testee.onUserClickCtaOkButton(cta)
        assertCommandIssued<Command.LaunchAddWidget>()
    }

    @Test
    fun whenUserClickedLearnMoreExperimentBubbleCtaButtonThenLaunchPrivacyPro() {
        val cta = DaxBubbleCta.DaxPrivacyProCta(mockOnboardingStore, mockAppInstallStore)
        setCta(cta)
        testee.onUserClickCtaOkButton(cta)
        assertCommandIssued<Command.LaunchPrivacyPro>()
    }

    @Test
    fun whenUserDismissedCtaThenFirePixel() = runTest {
        val cta = HomePanelCta.AddWidgetAuto
        setCta(cta)
        testee.onUserDismissedCta(cta)
        verify(mockPixel).fire(cta.cancelPixel!!, cta.pixelCancelParameters())
    }

    @Test
    fun whenUserDismissedCtaThenRegisterInDatabase() = runTest {
        val cta = HomePanelCta.AddWidgetAuto
        setCta(cta)
        testee.onUserDismissedCta(cta)
        verify(mockDismissedCtaDao).insert(DismissedCta(cta.ctaId))
    }

    @Test
    fun whenSurrogateDetectedThenSiteUpdated() {
        givenOneActiveTabSelected()
        val surrogate = SurrogateResponse()
        testee.surrogateDetected(surrogate)
        assertTrue(testee.siteLiveData.value?.surrogates?.size == 1)
    }

    @Test
    fun whenUpgradedToHttpsThenSiteUpgradedHttpsReturnsTrue() {
        val url = "http://www.example.com"
        selectedTabLiveData.value = TabEntity("TAB_ID", url, "", skipHome = false, viewed = true, position = 0)
        testee.upgradedToHttps()
        loadUrl("https://www.example.com")
        assertTrue(testee.siteLiveData.value?.upgradedHttps!!)
    }

    @Test
    fun whenNotUpgradedToHttpsThenSiteUpgradedHttpsReturnsFalse() {
        givenOneActiveTabSelected()
        assertFalse(testee.siteLiveData.value?.upgradedHttps!!)
    }

    @Test
    fun whenOnBrokenSiteSelectedOpenBokenSiteFeedback() = runTest {
        testee.onBrokenSiteSelected()
        assertCommandIssued<Command.BrokenSiteFeedback>()
    }

    @Test
    fun whenHomeShowingByPressingBackThenFireproofWebsiteOptionMenuDisabled() {
        setupNavigation(isBrowsing = true)
        testee.onUserPressedBack()
        assertFalse(browserViewState().canFireproofSite)
    }

    @Test
    fun whenUserLoadsNotFireproofWebsiteThenFireproofWebsiteBrowserStateUpdated() {
        loadUrl("http://www.example.com/path", isBrowserShowing = true)
        assertTrue(browserViewState().canFireproofSite)
        assertFalse(browserViewState().isFireproofWebsite)
    }

    @Test
    fun whenUserLoadsFireproofWebsiteThenFireproofWebsiteBrowserStateUpdated() {
        givenFireproofWebsiteDomain("www.example.com")
        loadUrl("http://www.example.com/path", isBrowserShowing = true)
        assertTrue(browserViewState().isFireproofWebsite)
    }

    @Test
    fun whenUserLoadsFireproofWebsiteSubDomainThenFireproofWebsiteBrowserStateUpdated() {
        givenFireproofWebsiteDomain("example.com")
        loadUrl("http://mobile.example.com/path", isBrowserShowing = true)
        assertTrue(browserViewState().canFireproofSite)
        assertFalse(browserViewState().isFireproofWebsite)
    }

    @Test
    fun whenUrlClearedThenFireproofWebsiteOptionMenuDisabled() {
        loadUrl("http://www.example.com/path")
        assertTrue(browserViewState().canFireproofSite)
        loadUrl(null)
        assertFalse(browserViewState().canFireproofSite)
    }

    @Test
    fun whenUrlIsUpdatedWithNonFireproofWebsiteThenFireproofWebsiteBrowserStateUpdated() {
        givenFireproofWebsiteDomain("www.example.com")
        loadUrl("http://www.example.com/", isBrowserShowing = true)
        updateUrl("http://www.example.com/", "http://twitter.com/explore", true)
        assertTrue(browserViewState().canFireproofSite)
        assertFalse(browserViewState().isFireproofWebsite)
    }

    @Test
    fun whenUrlIsUpdatedWithFireproofWebsiteThenFireproofWebsiteBrowserStateUpdated() {
        givenFireproofWebsiteDomain("twitter.com")
        loadUrl("http://example.com/", isBrowserShowing = true)
        updateUrl("http://example.com/", "http://twitter.com/explore", true)
        assertTrue(browserViewState().isFireproofWebsite)
    }

    @Test
    fun whenUserClicksFireproofWebsiteOptionMenuThenShowConfirmationIsIssued() {
        loadUrl("http://mobile.example.com/", isBrowserShowing = true)
        testee.onFireproofWebsiteMenuClicked()
        assertCommandIssued<Command.ShowFireproofWebSiteConfirmation> {
            assertEquals("mobile.example.com", this.fireproofWebsiteEntity.domain)
        }
    }

    @Test
    fun whenUserClicksFireproofWebsiteOptionMenuThenFireproofWebsiteBrowserStateUpdated() {
        loadUrl("http://example.com/", isBrowserShowing = true)
        testee.onFireproofWebsiteMenuClicked()
        assertTrue(browserViewState().isFireproofWebsite)
    }

    @Test
    fun whenFireproofWebsiteAddedThenPixelSent() {
        loadUrl("http://example.com/", isBrowserShowing = true)
        testee.onFireproofWebsiteMenuClicked()
        verify(mockPixel).fire(AppPixelName.FIREPROOF_WEBSITE_ADDED)
    }

    @Test
    fun whenUserRemovesFireproofWebsiteFromOptionMenuThenFireproofWebsiteBrowserStateUpdated() {
        givenFireproofWebsiteDomain("mobile.example.com")
        loadUrl("http://mobile.example.com/", isBrowserShowing = true)
        testee.onFireproofWebsiteMenuClicked()
        assertFalse(browserViewState().isFireproofWebsite)
    }

    @Test
    fun whenUserRemovesFireproofWebsiteFromOptionMenuThenPixelSent() {
        givenFireproofWebsiteDomain("mobile.example.com")
        loadUrl("http://mobile.example.com/", isBrowserShowing = true)
        testee.onFireproofWebsiteMenuClicked()
        verify(mockPixel).fire(AppPixelName.FIREPROOF_WEBSITE_REMOVE)
    }

    @Test
    fun whenUserRemovesFireproofWebsiteFromOptionMenuThenShowConfirmationIsIssued() {
        givenFireproofWebsiteDomain("mobile.example.com")
        loadUrl("http://mobile.example.com/", isBrowserShowing = true)
        testee.onFireproofWebsiteMenuClicked()
        assertCommandIssued<Command.DeleteFireproofConfirmation> {
            assertEquals("mobile.example.com", this.fireproofWebsiteEntity.domain)
        }
    }

    @Test
    fun whenUserClicksOnFireproofWebsiteSnackbarUndoActionThenFireproofWebsiteIsRemoved() {
        loadUrl("http://example.com/", isBrowserShowing = true)
        testee.onFireproofWebsiteMenuClicked()
        assertCommandIssued<Command.ShowFireproofWebSiteConfirmation> {
            testee.onFireproofWebsiteSnackbarUndoClicked(this.fireproofWebsiteEntity)
        }
        assertTrue(browserViewState().canFireproofSite)
        assertFalse(browserViewState().isFireproofWebsite)
    }

    @Test
    fun whenUserClicksOnFireproofWebsiteSnackbarUndoActionThenPixelSent() {
        loadUrl("http://example.com/", isBrowserShowing = true)
        testee.onFireproofWebsiteMenuClicked()
        assertCommandIssued<Command.ShowFireproofWebSiteConfirmation> {
            testee.onFireproofWebsiteSnackbarUndoClicked(this.fireproofWebsiteEntity)
        }
        verify(mockPixel).fire(AppPixelName.FIREPROOF_WEBSITE_UNDO)
    }

    @Test
    fun whenUserClicksOnRemoveFireproofingSnackbarUndoActionThenFireproofWebsiteIsAddedBack() {
        givenFireproofWebsiteDomain("example.com")
        loadUrl("http://example.com/", isBrowserShowing = true)
        testee.onFireproofWebsiteMenuClicked()
        assertCommandIssued<Command.DeleteFireproofConfirmation> {
            testee.onRemoveFireproofWebsiteSnackbarUndoClicked(this.fireproofWebsiteEntity)
        }
        assertTrue(browserViewState().canFireproofSite)
        assertTrue(browserViewState().isFireproofWebsite)
    }

    @Test
    fun whenUserClicksOnRemoveFireproofingSnackbarUndoActionThenPixelSent() = runTest {
        givenFireproofWebsiteDomain("example.com")
        loadUrl("http://example.com/", isBrowserShowing = true)
        testee.onFireproofWebsiteMenuClicked()
        assertCommandIssued<Command.DeleteFireproofConfirmation> {
            testee.onRemoveFireproofWebsiteSnackbarUndoClicked(this.fireproofWebsiteEntity)
        }
        verify(mockPixel).fire(AppPixelName.FIREPROOF_REMOVE_WEBSITE_UNDO)
    }

    @Test
    fun whenUserFireproofsWebsiteFromLoginDialogThenShowConfirmationIsIssuedWithExpectedDomain() = runTest {
        whenever(fireproofDialogsEventHandler.onUserConfirmedFireproofDialog(anyString())).doAnswer {
            val domain = it.arguments.first() as String
            fireproofDialogsEventHandlerLiveData.postValue(FireproofDialogsEventHandler.Event.FireproofWebSiteSuccess(FireproofWebsiteEntity(domain)))
        }

        testee.onUserConfirmedFireproofDialog("login.example.com")

        assertCommandIssued<Command.ShowFireproofWebSiteConfirmation> {
            assertEquals("login.example.com", this.fireproofWebsiteEntity.domain)
        }
    }

    @Test
    fun whenAskToDisableLoginDetectionEventReceivedThenAskUserToDisableLoginDetection() = runTest {
        whenever(fireproofDialogsEventHandler.onUserDismissedFireproofLoginDialog()).doAnswer {
            fireproofDialogsEventHandlerLiveData.postValue(FireproofDialogsEventHandler.Event.AskToDisableLoginDetection)
        }

        testee.onUserDismissedFireproofLoginDialog()

        assertCommandIssued<Command.AskToDisableLoginDetection>()
    }

    @Test
    fun whenLoginAttempDetectedThenNotifyNavigationAwareLoginDetector() {
        loadUrl("http://example.com/", isBrowserShowing = true)

        testee.loginDetected()

        verify(mockNavigationAwareLoginDetector).onEvent(LoginAttempt("http://example.com/"))
    }

    @Test
    fun whenLoginDetectedOnAFireproofedWebsiteThenDoNotAskToFireproofWebsite() {
        givenFireproofWebsiteDomain("example.com")
        loginEventLiveData.value = givenLoginDetected("example.com")
        assertCommandNotIssued<Command.AskToFireproofWebsite>()
    }

    @Test
    fun whenLoginDetectedAndAutomaticFireproofSettingIsAskEveryTimeThenAskToFireproofWebsite() {
        loginEventLiveData.value = givenLoginDetected("example.com")
        assertCommandIssued<Command.AskToFireproofWebsite> {
            assertEquals(FireproofWebsiteEntity("example.com"), this.fireproofWebsite)
        }
    }

    @Test
    fun whenLoginDetectedAndAutomaticFireproofSettingIsAlwaysThenDoNotAskToFireproofWebsite() {
        whenever(mockSettingsDataStore.automaticFireproofSetting).thenReturn(AutomaticFireproofSetting.ALWAYS)
        loginEventLiveData.value = givenLoginDetected("example.com")
        assertCommandNotIssued<Command.AskToFireproofWebsite>()
    }

    @Test
    fun whenUserBrowsingPressesBackThenCannotAddBookmark() {
        setupNavigation(skipHome = false, isBrowsing = true, canGoBack = false)
        assertTrue(testee.onUserPressedBack())
        assertFalse(browserViewState().canSaveSite)
    }

    @Test
    fun whenUserBrowsingPressesBackThenCannotSharePage() {
        setupNavigation(skipHome = false, isBrowsing = true, canGoBack = false)
        assertTrue(testee.onUserPressedBack())
        assertFalse(browserViewState().canSharePage)
    }

    @Test
    fun whenUserBrowsingPressesBackThenCannotReportSite() {
        setupNavigation(skipHome = false, isBrowsing = true, canGoBack = false)
        assertTrue(testee.onUserPressedBack())
        assertFalse(browserViewState().canReportSite)
    }

    @Test
    fun whenUserBrowsingPressesBackThenCannotAddToHome() {
        setupNavigation(skipHome = false, isBrowsing = true, canGoBack = false)
        assertTrue(testee.onUserPressedBack())
        assertFalse(browserViewState().addToHomeEnabled)
    }

    @Test
    fun whenUserBrowsingPressesBackThenCannotAllowList() {
        setupNavigation(skipHome = false, isBrowsing = true, canGoBack = false)
        assertTrue(testee.onUserPressedBack())
        assertFalse(browserViewState().canChangePrivacyProtection)
    }

    @Test
    fun whenUserBrowsingPressesBackThenCannotNavigateBack() {
        setupNavigation(skipHome = false, isBrowsing = true, canGoBack = false)
        assertTrue(testee.onUserPressedBack())
        assertFalse(browserViewState().canGoBack)
    }

    @Test
    fun whenUserBrowsingPressesBackThenCannotFindInPage() {
        setupNavigation(skipHome = false, isBrowsing = true, canGoBack = false)
        assertTrue(testee.onUserPressedBack())
        assertFalse(browserViewState().canFindInPage)
    }

    @Test
    fun whenUserBrowsingPressesBackThenCannotPrintPage() {
        setupNavigation(skipHome = false, isBrowsing = true, canGoBack = false)
        assertTrue(testee.onUserPressedBack())
        assertFalse(browserViewState().canPrintPage)
    }

    @Test
    fun whenUserBrowsingPressesBackThenCanGoForward() {
        setupNavigation(skipHome = false, isBrowsing = true, canGoBack = false)
        assertTrue(testee.onUserPressedBack())
        assertTrue(browserViewState().canGoForward)
    }

    @Test
    fun whenUserBrowsingPressesBackAndForwardThenCanAddBookmark() {
        setupNavigation(skipHome = false, isBrowsing = true, canGoBack = false)
        testee.onUserPressedBack()
        testee.onUserPressedForward()
        assertTrue(browserViewState().canSaveSite)
    }

    @Test
    fun whenUserBrowsingPressesBackAndForwardThenCanAllowList() {
        setupNavigation(skipHome = false, isBrowsing = true, canGoBack = false)
        testee.onUserPressedBack()
        testee.onUserPressedForward()
        assertTrue(browserViewState().canChangePrivacyProtection)
    }

    @Test
    fun whenUserBrowsingPressesBackAndForwardThenCanShare() {
        setupNavigation(skipHome = false, isBrowsing = true, canGoBack = false)
        testee.onUserPressedBack()
        testee.onUserPressedForward()
        assertTrue(browserViewState().canSharePage)
    }

    @Test
    fun whenUserBrowsingPressesBackAndForwardThenCanReportSite() {
        setupNavigation(skipHome = false, isBrowsing = true, canGoBack = false)
        testee.onUserPressedBack()
        testee.onUserPressedForward()
        assertTrue(browserViewState().canReportSite)
    }

    @Test
    fun whenUserBrowsingPressesBackAndForwardThenCanAddToHome() {
        setupNavigation(skipHome = false, isBrowsing = true, canGoBack = false)
        testee.onUserPressedBack()
        testee.onUserPressedForward()
        assertTrue(browserViewState().addToHomeEnabled)
    }

    @Test
    fun whenUserBrowsingPressesBackAndForwardThenCanFindInPage() {
        setupNavigation(skipHome = false, isBrowsing = true, canGoBack = false)
        testee.onUserPressedBack()
        testee.onUserPressedForward()
        assertTrue(browserViewState().canFindInPage)
    }

    @Test
    fun whenUserBrowsingPressesBackAndForwardThenCanPrint() {
        setupNavigation(skipHome = false, isBrowsing = true, canGoBack = false)
        testee.onUserPressedBack()
        testee.onUserPressedForward()
        assertTrue(browserViewState().canPrintPage)
    }

    @Test
    fun whenBrowsingDDGSiteThenDaxIconIsVisible() {
        val url = "https://duckduckgo.com?q=test%20search"
        loadUrl(url, isBrowserShowing = true)
        assertTrue(browserViewState().showDaxIcon)
        assertFalse(browserViewState().showSearchIcon)
    }

    @Test
    fun whenBrowsingNonDDGSiteAndPrivacyGradeIsVisibleThenDaxIconIsNotVisible() {
        val url = "https://example.com"
        loadUrl(url, isBrowserShowing = true)
        assertFalse(browserViewState().showDaxIcon)
        assertTrue(browserViewState().showPrivacyShield.isEnabled())
    }

    @Test
    fun whenNotBrowsingAndDDGUrlPresentThenDaxIconIsNotVisible() {
        loadUrl("https://duckduckgo.com?q=test%20search", isBrowserShowing = false)
        assertFalse(browserViewState().showDaxIcon)
    }

    @Test
    fun whenQueryIsNotHierarchicalThenUnsupportedOperationExceptionIsHandled() {
        whenever(mockOmnibarConverter.convertQueryToUrl("about:blank", null)).thenReturn("about:blank")
        testee.onUserSubmittedQuery("about:blank")
    }

    @Test
    fun whenDosAttackDetectedThenErrorIsShown() {
        testee.dosAttackDetected()
        assertCommandIssued<Command.ShowErrorWithAction>()
    }

    @Test
    fun whenUserVisitsDomainWithPermanentLocationPermissionThenMessageIsShown() = runTest {
        val domain = "https://www.example.com/"

        whenever(mockSitePermissionsManager.hasSitePermanentPermission(domain, LocationPermissionRequest.RESOURCE_LOCATION_PERMISSION)).thenReturn(
            true,
        )

        givenCurrentSite(domain)
        givenDeviceLocationSharingIsEnabled(true)
        givenLocationPermissionIsEnabled(true)

        loadUrl("https://www.example.com", isBrowserShowing = true)

        assertCommandIssued<Command.ShowDomainHasPermissionMessage>()
    }

    @Test
    fun whenUserVisitsDomainWithoutPermanentLocationPermissionThenMessageIsNotShown() = runTest {
        val domain = "https://www.example.com/"

        whenever(mockSitePermissionsManager.hasSitePermanentPermission(domain, LocationPermissionRequest.RESOURCE_LOCATION_PERMISSION)).thenReturn(
            false,
        )

        givenCurrentSite(domain)
        givenDeviceLocationSharingIsEnabled(true)
        givenLocationPermissionIsEnabled(true)

        loadUrl("https://www.example.com", isBrowserShowing = true)

        assertCommandNotIssued<Command.ShowDomainHasPermissionMessage>()
    }

    @Test
    fun whenUserVisitsDomainWithoutLocationPermissionThenMessageIsNotShown() = runTest {
        val domain = "https://www.example.com"
        givenDeviceLocationSharingIsEnabled(true)
        givenLocationPermissionIsEnabled(true)
        givenCurrentSite(domain)
        loadUrl("https://www.example.com", isBrowserShowing = true)

        assertCommandNotIssued<Command.ShowDomainHasPermissionMessage>()
    }

    @Test
    fun whenUserVisitsDomainAndLocationIsNotEnabledThenMessageIsNotShown() = runTest {
        val domain = "https://www.example.com"
        givenDeviceLocationSharingIsEnabled(true)
        givenLocationPermissionIsEnabled(false)
        givenCurrentSite(domain)

        loadUrl("https://www.example.com", isBrowserShowing = true)

        assertCommandNotIssued<Command.ShowDomainHasPermissionMessage>()
    }

    @Test
    fun whenUserRefreshesASiteLocationMessageIsNotShownAgain() = runTest {
        val domain = "https://www.example.com/"

        whenever(mockSitePermissionsManager.hasSitePermanentPermission(domain, LocationPermissionRequest.RESOURCE_LOCATION_PERMISSION)).thenReturn(
            true,
        )

        givenCurrentSite(domain)
        givenDeviceLocationSharingIsEnabled(true)
        givenLocationPermissionIsEnabled(true)

        loadUrl("https://www.example.com", isBrowserShowing = true)
        loadUrl("https://www.example.com", isBrowserShowing = true)
        assertCommandIssuedTimes<Command.ShowDomainHasPermissionMessage>(1)
    }

    @Test
    fun whenPrefetchFaviconThenFetchFaviconForCurrentTab() = runTest {
        val url = "https://www.example.com/"
        givenCurrentSite(url)
        testee.prefetchFavicon(url)

        verify(mockFaviconManager).tryFetchFaviconForUrl("TAB_ID", url)
    }

    @Test
    fun whenPrefetchFaviconAndFaviconExistsThenUpdateTabFavicon() = runTest {
        val url = "https://www.example.com/"
        val file = File("test")
        givenCurrentSite(url)
        whenever(mockFaviconManager.tryFetchFaviconForUrl(any(), any())).thenReturn(file)

        testee.prefetchFavicon(url)

        verify(mockTabRepository).updateTabFavicon("TAB_ID", file.name)
    }

    @Test
    fun whenPrefetchFaviconAndFaviconDoesNotExistThenDoNotCallUpdateTabFavicon() = runTest {
        whenever(mockFaviconManager.tryFetchFaviconForUrl(any(), any())).thenReturn(null)

        testee.prefetchFavicon("url")

        verify(mockTabRepository, never()).updateTabFavicon(any(), any())
    }

    @Test
    fun whenIconReceivedThenStoreFavicon() = runTest {
        givenOneActiveTabSelected()
        val bitmap: Bitmap = Bitmap.createBitmap(1, 1, Bitmap.Config.RGB_565)

        testee.iconReceived("https://example.com", bitmap)

        verify(mockFaviconManager).storeFavicon("TAB_ID", FaviconSource.ImageFavicon(bitmap, "https://example.com"))
    }

    @Test
    fun whenIconReceivedIfCorrectlySavedThenUpdateTabFavicon() = runTest {
        givenOneActiveTabSelected()
        val bitmap: Bitmap = Bitmap.createBitmap(1, 1, Bitmap.Config.RGB_565)
        val file = File("test")
        whenever(mockFaviconManager.storeFavicon(any(), any())).thenReturn(file)

        testee.iconReceived("https://example.com", bitmap)

        verify(mockTabRepository).updateTabFavicon("TAB_ID", file.name)
    }

    @Test
    fun whenIconReceivedIfNotCorrectlySavedThenDoNotUpdateTabFavicon() = runTest {
        givenOneActiveTabSelected()
        val bitmap: Bitmap = Bitmap.createBitmap(1, 1, Bitmap.Config.RGB_565)
        whenever(mockFaviconManager.storeFavicon(any(), any())).thenReturn(null)

        testee.iconReceived("https://example.com", bitmap)

        verify(mockTabRepository, never()).updateTabFavicon(any(), any())
    }

    @Test
    fun whenIconReceivedFromPreviousUrlThenDontUpdateTabFavicon() = runTest {
        givenOneActiveTabSelected()
        val bitmap: Bitmap = Bitmap.createBitmap(1, 1, Bitmap.Config.RGB_565)
        val file = File("test")
        whenever(mockFaviconManager.storeFavicon(any(), any())).thenReturn(file)

        testee.iconReceived("https://notexample.com", bitmap)

        verify(mockTabRepository, never()).updateTabFavicon("TAB_ID", file.name)
    }

    @Test
    fun whenUrlIconReceivedThenStoreFavicon() = runTest {
        givenOneActiveTabSelected()

        testee.iconReceived("https://example.com", "https://example.com/favicon.png")

        verify(mockFaviconManager).storeFavicon("TAB_ID", FaviconSource.UrlFavicon("https://example.com/favicon.png", "https://example.com"))
    }

    @Test
    fun whenUrlIconReceivedIfCorrectlySavedThenUpdateTabFavicon() = runTest {
        givenOneActiveTabSelected()
        val file = File("test")
        whenever(mockFaviconManager.storeFavicon(any(), any())).thenReturn(file)

        testee.iconReceived("https://example.com", "https://example.com/favicon.png")

        verify(mockTabRepository).updateTabFavicon("TAB_ID", file.name)
    }

    @Test
    fun whenUrlIconReceivedIfNotCorrectlySavedThenDoNotUpdateTabFavicon() = runTest {
        givenOneActiveTabSelected()
        whenever(mockFaviconManager.storeFavicon(any(), any())).thenReturn(null)

        testee.iconReceived("https://example.com", "https://example.com/favicon.png")

        verify(mockTabRepository, never()).updateTabFavicon(any(), any())
    }

    @Test
    fun whenUrlIconReceivedFromPreviousUrlThenDontUpdateTabFavicon() = runTest {
        givenOneActiveTabSelected()
        val file = File("test")
        whenever(mockFaviconManager.storeFavicon(any(), any())).thenReturn(file)

        testee.iconReceived("https://notexample.com", "https://example.com/favicon.png")

        verify(mockFaviconManager, never()).storeFavicon(any(), any())
    }

    @Test
    fun whenBookmarkAddedThenPersistFavicon() = runTest {
        val url = "http://example.com"
        val title = "A title"
        val bookmark = Bookmark(
            id = UUID.randomUUID().toString(),
            title = title,
            url = url,
            parentId = UUID.randomUUID().toString(),
            lastModified = "timestamp",
        )
        whenever(mockSavedSitesRepository.insertBookmark(title = anyString(), url = anyString())).thenReturn(bookmark)
        loadUrl(url = url, title = title)

        testee.onBookmarkMenuClicked()

        verify(mockFaviconManager).persistCachedFavicon(any(), eq(url))
    }

    @Test
    fun whenBookmarkAddedButUrlIsNullThenDoNotPersistFavicon() = runTest {
        loadUrl(null, "A title")

        testee.onBookmarkMenuClicked()

        verify(mockFaviconManager, never()).persistCachedFavicon(any(), any())
    }

    @Test
    fun whenFireproofWebsiteAddedThenPersistFavicon() = runTest {
        val url = "http://example.com"
        loadUrl(url, isBrowserShowing = true)

        testee.onFireproofWebsiteMenuClicked()

        assertCommandIssued<Command.ShowFireproofWebSiteConfirmation> {
            verify(mockFaviconManager).persistCachedFavicon(any(), eq(this.fireproofWebsiteEntity.domain))
        }
    }

    @Test
    fun whenOnPinPageToHomeSelectedThenAddHomeShortcutCommandIssuedWithFavicon() = runTest {
        val url = "http://example.com"
        val bitmap: Bitmap = Bitmap.createBitmap(1, 1, Bitmap.Config.RGB_565)
        whenever(mockFaviconManager.loadFromDisk(any(), any())).thenReturn(bitmap)
        loadUrl(url, "A title")

        testee.onPinPageToHomeSelected()

        assertCommandIssued<Command.AddHomeShortcut> {
            assertEquals(bitmap, this.icon)
            assertEquals(url, this.url)
            assertEquals("example.com", this.title)
        }
    }

    @Test
    fun whenOnPinPageToHomeSelectedAndFaviconDoesNotExistThenAddHomeShortcutCommandIssuedWithoutFavicon() = runTest {
        val url = "http://example.com"
        whenever(mockFaviconManager.loadFromDisk(any(), any())).thenReturn(null)
        loadUrl(url, "A title")

        testee.onPinPageToHomeSelected()

        assertCommandIssued<Command.AddHomeShortcut> {
            assertNull(this.icon)
            assertEquals(url, this.url)
            assertEquals("example.com", this.title)
        }
    }

    @Test
    fun whenUserSubmittedQueryIfGpcIsEnabledAndUrlIsValidThenAddHeaderToUrl() {
        givenCustomHeadersProviderReturnsGpcHeader()
        whenever(mockOmnibarConverter.convertQueryToUrl("foo", null)).thenReturn("foo.com")

        testee.onUserSubmittedQuery("foo")
        verify(mockCommandObserver, atLeastOnce()).onChanged(commandCaptor.capture())

        val command = commandCaptor.lastValue as Navigate
        assertEquals(GPC_HEADER_VALUE, command.headers[GPC_HEADER])
    }

    @Test
    fun whenUserSubmittedQueryIfGpcReturnsNoHeaderThenDoNotAddHeaderToUrl() {
        val url = "foo.com"
        givenCustomHeadersProviderReturnsNoHeaders()
        whenever(mockOmnibarConverter.convertQueryToUrl("foo", null)).thenReturn(url)

        testee.onUserSubmittedQuery("foo")
        verify(mockCommandObserver, atLeastOnce()).onChanged(commandCaptor.capture())

        val command = commandCaptor.lastValue as Navigate
        assertTrue(command.headers.isEmpty())
    }

    @Test
    fun whenOnDesktopSiteModeToggledIfGpcReturnsHeaderThenAddHeaderToUrl() {
        givenCustomHeadersProviderReturnsGpcHeader()
        loadUrl("http://m.example.com")
        setDesktopBrowsingMode(false)
        testee.onChangeBrowserModeClicked()
        verify(mockCommandObserver, atLeastOnce()).onChanged(commandCaptor.capture())

        val command = commandCaptor.lastValue as Navigate
        assertEquals(GPC_HEADER_VALUE, command.headers[GPC_HEADER])
    }

    @Test
    fun whenExternalAppLinkClickedIfGpcReturnsHeaderThenAddHeaderToUrl() {
        givenCustomHeadersProviderReturnsGpcHeader()
        val intentType = SpecialUrlDetector.UrlType.NonHttpAppLink("query", mock(), "fallback")

        testee.nonHttpAppLinkClicked(intentType)
        verify(mockCommandObserver, atLeastOnce()).onChanged(commandCaptor.capture())

        val command = commandCaptor.lastValue as Command.HandleNonHttpAppLink
        assertEquals(GPC_HEADER_VALUE, command.headers[GPC_HEADER])
    }

    @Test
    fun whenExternalAppLinkClickedIfGpcReturnsNoHeaderThenDoNotAddHeaderToUrl() {
        givenCustomHeadersProviderReturnsNoHeaders()
        val intentType = SpecialUrlDetector.UrlType.NonHttpAppLink("query", mock(), null)

        testee.nonHttpAppLinkClicked(intentType)
        verify(mockCommandObserver, atLeastOnce()).onChanged(commandCaptor.capture())

        val command = commandCaptor.lastValue as Command.HandleNonHttpAppLink
        assertTrue(command.headers.isEmpty())
    }

    @Test
    fun whenUserSubmittedQueryIfAndroidFeaturesReturnsHeaderThenAddHeaderToUrl() {
        givenCustomHeadersProviderReturnsAndroidFeaturesHeader()
        whenever(mockOmnibarConverter.convertQueryToUrl("foo", null)).thenReturn("foo.com")

        testee.onUserSubmittedQuery("foo")
        verify(mockCommandObserver, atLeastOnce()).onChanged(commandCaptor.capture())

        val command = commandCaptor.lastValue as Navigate
        assertEquals(TEST_VALUE, command.headers[X_DUCKDUCKGO_ANDROID_HEADER])
    }

    @Test
    fun whenUserSubmittedQueryIfAndroidFeaturesReturnsNoHeaderThenDoNotAddHeaderToUrl() {
        givenCustomHeadersProviderReturnsNoHeaders()
        whenever(mockOmnibarConverter.convertQueryToUrl("foo", null)).thenReturn("foo.com")

        testee.onUserSubmittedQuery("foo")
        verify(mockCommandObserver, atLeastOnce()).onChanged(commandCaptor.capture())

        val command = commandCaptor.lastValue as Navigate
        assertTrue(command.headers.isEmpty())
    }

    @Test
    fun whenFirePulsingAnimationStartsThenItStopsAfterMoreThanOneHour() = runTest {
        givenFireButtonPulsing()
        val observer = ValueCaptorObserver<BrowserViewState>(false)
        testee.browserViewState.observeForever(observer)

        testee.onViewVisible()

        advanceTimeBy(4_600_000)
        verify(mockDismissedCtaDao).insert(DismissedCta(CtaId.DAX_FIRE_BUTTON))
        verify(mockDismissedCtaDao).insert(DismissedCta(CtaId.DAX_FIRE_BUTTON_PULSE))
    }

    @Test
    fun whenRedirectTriggeredByGpcThenGpcRedirectEventSent() {
        testee.redirectTriggeredByGpc()
        verify(mockNavigationAwareLoginDetector).onEvent(NavigationEvent.GpcRedirect)
    }

    @Test
    fun whenProgressIs100ThenRefreshUserAgentCommandSent() {
        loadUrl("http://duckduckgo.com")
        testee.progressChanged(100)

        assertCommandIssued<Command.RefreshUserAgent>()
    }

    @Test
    fun whenRequestFileDownloadAndUrlIsBlobAndBlobDownloadWebViewFeatureIsNotEnabledThenConvertBlobToDataUriCommandSent() {
        val blobUrl = "blob:https://example.com/283nasdho23jkasdAjd"
        val mime = "application/plain"
        val enabled = false

        testee.requestFileDownload(
            url = blobUrl,
            contentDisposition = null,
            mimeType = mime,
            requestUserConfirmation = true,
            isBlobDownloadWebViewFeatureEnabled = enabled,
        )

        assertCommandIssued<Command.ConvertBlobToDataUri> {
            assertEquals(blobUrl, url)
            assertEquals(mime, mimeType)
        }
    }

    @Test
    fun whenRequestFileDownloadAndUrlIsBlobAndBlobDownloadWebViewFeatureIsEnabledThenConvertBlobToDataUriCommandNotSent() {
        val blobUrl = "blob:https://example.com/283nasdho23jkasdAjd"
        val mime = "application/plain"
        val enabled = true

        testee.requestFileDownload(
            url = blobUrl,
            contentDisposition = null,
            mimeType = mime,
            requestUserConfirmation = true,
            isBlobDownloadWebViewFeatureEnabled = enabled,
        )

        assertCommandNotIssued<Command.ConvertBlobToDataUri>()
    }

    @Test
    fun whenRequestFileDownloadAndUrlIsNotBlobThenRequestFileDownloadCommandSent() {
        val normalUrl = "https://example.com/283nasdho23jkasdAjd"
        val mime = "application/plain"

        testee.requestFileDownload(
            url = normalUrl,
            contentDisposition = null,
            mimeType = mime,
            requestUserConfirmation = true,
            isBlobDownloadWebViewFeatureEnabled = false,
        )

        assertCommandIssued<Command.RequestFileDownload> {
            assertEquals(normalUrl, url)
            assertEquals(mime, mimeType)
            assertNull(contentDisposition)
            assertTrue(requestUserConfirmation)
        }
    }

    @Test
    fun whenChildrenTabClosedIfViewModelIsParentThenChildTabClosedCommandSent() = runTest {
        givenOneActiveTabSelected()

        childClosedTabsSharedFlow.emit("TAB_ID")

        assertCommandIssued<Command.ChildTabClosed>()
    }

    @Test
    fun whenChildrenTabClosedIfViewModelIsNotParentThenChildTabClosedCommandNotSent() = runTest {
        givenOneActiveTabSelected()

        childClosedTabsSharedFlow.emit("other_tab")

        assertCommandNotIssued<Command.ChildTabClosed>()
    }

    @Test
    fun whenConsumeAliasAndCopyToClipboardThenCopyAliasToClipboardCommandSent() {
        whenever(mockEmailManager.getAlias()).thenReturn("alias")

        testee.consumeAliasAndCopyToClipboard()

        assertCommandIssued<Command.CopyAliasToClipboard>()
    }

    @Test
    fun whenConsumeAliasAndCopyToClipboardThenSetNewLastUsedDateCalled() {
        whenever(mockEmailManager.getAlias()).thenReturn("alias")

        testee.consumeAliasAndCopyToClipboard()

        verify(mockEmailManager).setNewLastUsedDate()
    }

    @Test
    fun whenConsumeAliasAndCopyToClipboardThenPixelSent() {
        whenever(mockEmailManager.getAlias()).thenReturn("alias")
        whenever(mockEmailManager.getCohort()).thenReturn("cohort")
        whenever(mockEmailManager.getLastUsedDate()).thenReturn("2021-01-01")

        testee.consumeAliasAndCopyToClipboard()

        verify(mockPixel).enqueueFire(
            AppPixelName.EMAIL_COPIED_TO_CLIPBOARD,
            mapOf(Pixel.PixelParameter.COHORT to "cohort", Pixel.PixelParameter.LAST_USED_DAY to "2021-01-01"),
        )
    }

    @Test
    fun whenEmailIsSignedOutThenIsEmailSignedInReturnsFalse() = runTest {
        emailStateFlow.emit(false)

        assertFalse(browserViewState().isEmailSignedIn)
    }

    @Test
    fun whenEmailIsSignedInThenIsEmailSignedInReturnsTrue() = runTest {
        emailStateFlow.emit(true)

        assertTrue(browserViewState().isEmailSignedIn)
    }

    @Test
    fun whenEmailSignOutEventThenEmailSignEventCommandSent() = runTest {
        emailStateFlow.emit(true)
        emailStateFlow.emit(false)

        assertCommandIssuedTimes<Command.EmailSignEvent>(2)
    }

    @Test
    fun whenEmailIsSignedInThenEmailSignEventCommandSent() = runTest {
        emailStateFlow.emit(true)

        assertCommandIssued<Command.EmailSignEvent>()
    }

    @Test
    fun whenConsumeAliasThenInjectAddressCommandSent() {
        whenever(mockEmailManager.getAlias()).thenReturn("alias")

        testee.usePrivateDuckAddress("", "alias")

        assertCommandIssued<Command.InjectEmailAddress> {
            assertEquals("alias", this.duckAddress)
        }
    }

    @Test
    fun whenUseAddressThenInjectAddressCommandSent() {
        whenever(mockEmailManager.getEmailAddress()).thenReturn("address")

        testee.usePersonalDuckAddress("", "address")

        assertCommandIssued<Command.InjectEmailAddress> {
            assertEquals("address", this.duckAddress)
        }
    }

    @Test
    fun whenShowEmailTooltipIfAddressExistsThenShowEmailTooltipCommandSent() {
        whenever(mockEmailManager.getEmailAddress()).thenReturn("address")

        testee.showEmailProtectionChooseEmailPrompt()

        assertCommandIssued<Command.ShowEmailProtectionChooseEmailPrompt> {
            assertEquals("address", this.address)
        }
    }

    @Test
    fun whenShowEmailTooltipIfAddressDoesNotExistThenCommandNotSent() {
        whenever(mockEmailManager.getEmailAddress()).thenReturn(null)

        testee.showEmailProtectionChooseEmailPrompt()

        assertCommandNotIssued<Command.ShowEmailProtectionChooseEmailPrompt>()
    }

    @Test
    fun whenHandleAppLinkCalledAndShowAppLinksPromptIsTrueThenShowAppLinkPromptAndUserQueryStateSetToFalse() {
        val urlType = SpecialUrlDetector.UrlType.AppLink(uriString = "http://example.com")
        testee.handleAppLink(urlType, isForMainFrame = true)
        whenever(mockAppLinksHandler.isUserQuery()).thenReturn(false)
        whenever(mockSettingsStore.showAppLinksPrompt).thenReturn(true)
        verify(mockAppLinksHandler).handleAppLink(eq(true), eq("http://example.com"), eq(false), eq(true), appLinkCaptor.capture())
        appLinkCaptor.lastValue.invoke()
        assertCommandIssued<Command.ShowAppLinkPrompt>()
        verify(mockAppLinksHandler).setUserQueryState(false)
    }

    @Test
    fun whenHandleAppLinkCalledAndIsUserQueryThenShowAppLinkPromptAndUserQueryStateSetToFalse() {
        val urlType = SpecialUrlDetector.UrlType.AppLink(uriString = "http://example.com")
        testee.handleAppLink(urlType, isForMainFrame = true)
        whenever(mockAppLinksHandler.isUserQuery()).thenReturn(true)
        whenever(mockSettingsStore.showAppLinksPrompt).thenReturn(false)
        verify(mockAppLinksHandler).handleAppLink(eq(true), eq("http://example.com"), eq(false), eq(true), appLinkCaptor.capture())
        appLinkCaptor.lastValue.invoke()
        assertCommandIssued<Command.ShowAppLinkPrompt>()
        verify(mockAppLinksHandler).setUserQueryState(false)
    }

    @Test
    fun whenHandleAppLinkCalledAndIsNotUserQueryAndShowAppLinksPromptIsFalseThenOpenAppLink() {
        val urlType = SpecialUrlDetector.UrlType.AppLink(uriString = "http://example.com")
        testee.handleAppLink(urlType, isForMainFrame = true)
        whenever(mockAppLinksHandler.isUserQuery()).thenReturn(false)
        whenever(mockSettingsStore.showAppLinksPrompt).thenReturn(false)
        verify(mockAppLinksHandler).handleAppLink(eq(true), eq("http://example.com"), eq(false), eq(true), appLinkCaptor.capture())
        appLinkCaptor.lastValue.invoke()
        assertCommandIssued<Command.OpenAppLink>()
    }

    @Test
    fun whenHandleNonHttpAppLinkCalledThenHandleNonHttpAppLink() {
        val urlType = SpecialUrlDetector.UrlType.NonHttpAppLink("market://details?id=com.example", Intent(), "http://example.com")
        assertTrue(testee.handleNonHttpAppLink(urlType))
        assertCommandIssued<Command.HandleNonHttpAppLink>()
    }

    @Test
    fun whenUserSubmittedQueryIsAppLinkAndShouldShowPromptThenOpenAppLinkInBrowserAndSetPreviousUrlToNull() {
        whenever(mockOmnibarConverter.convertQueryToUrl("foo", null)).thenReturn("foo.com")
        whenever(mockSpecialUrlDetector.determineType(anyString())).thenReturn(SpecialUrlDetector.UrlType.AppLink(uriString = "http://foo.com"))
        whenever(mockSettingsStore.showAppLinksPrompt).thenReturn(true)
        testee.onUserSubmittedQuery("foo")
        verify(mockAppLinksHandler).updatePreviousUrl(null)
        assertCommandIssued<Navigate>()
    }

    @Test
    fun whenUserSubmittedQueryIsAppLinkAndShouldNotShowPromptThenOpenAppLinkInBrowserAndSetPreviousUrl() {
        whenever(mockOmnibarConverter.convertQueryToUrl("foo", null)).thenReturn("foo.com")
        whenever(mockSpecialUrlDetector.determineType(anyString())).thenReturn(SpecialUrlDetector.UrlType.AppLink(uriString = "http://foo.com"))
        whenever(mockSettingsStore.showAppLinksPrompt).thenReturn(false)
        testee.onUserSubmittedQuery("foo")
        verify(mockAppLinksHandler).updatePreviousUrl("foo.com")
        assertCommandIssued<Navigate>()
    }

    @Test
    fun whenUserSelectsToPrintPageAndCountryFromLetterFormatDefinedSetThenPrintLinkCommandSentWithLetter() {
        whenever(mockDeviceInfo.country).thenReturn("US")
        loadUrl("foo.com")
        testee.onPrintSelected()
        val command = captureCommands().lastValue as Command.PrintLink
        assertEquals("foo.com", command.url)
        assertEquals(PrintAttributes.MediaSize.NA_LETTER, command.mediaSize)
    }

    @Test
    fun whenUserSelectsToPrintPageAndCountryNotFromLetterFormatDefinedSetThenPrintLinkCommandSentWithA4() {
        whenever(mockDeviceInfo.country).thenReturn("FR")
        loadUrl("foo.com")
        testee.onPrintSelected()
        val command = captureCommands().lastValue as Command.PrintLink
        assertEquals("foo.com", command.url)
        assertEquals(PrintAttributes.MediaSize.ISO_A4, command.mediaSize)
    }

    @Test
    fun whenUserSelectsToPrintPageAndCountryIsEmptyThenPrintLinkCommandSentWithA4() {
        whenever(mockDeviceInfo.country).thenReturn("")
        loadUrl("foo.com")
        testee.onPrintSelected()
        val command = captureCommands().lastValue as Command.PrintLink
        assertEquals("foo.com", command.url)
        assertEquals(PrintAttributes.MediaSize.ISO_A4, command.mediaSize)
    }

    @Test
    fun whenUserSelectsToPrintPageThenPixelIsSent() {
        whenever(mockDeviceInfo.country).thenReturn("US")
        loadUrl("foo.com")
        testee.onPrintSelected()
        verify(mockPixel).fire(AppPixelName.MENU_ACTION_PRINT_PRESSED)
    }

    @Test
    fun whenSubmittedQueryAndNavigationStateIsNullAndNeverPreviouslyLoadedSiteThenResetHistoryCommandNotSent() {
        whenever(mockOmnibarConverter.convertQueryToUrl("nytimes.com", null)).thenReturn("nytimes.com")
        testee.onUserSubmittedQuery("nytimes.com")
        assertCommandNotIssued<Command.ResetHistory>()
    }

    @Test
    fun whenSubmittedQueryAndNavigationStateIsNullAndPreviouslyLoadedSiteThenResetHistoryCommandSent() {
        whenever(mockOmnibarConverter.convertQueryToUrl("nytimes.com", null)).thenReturn("nytimes.com")
        setupNavigation(isBrowsing = true)
        testee.onUserPressedBack()
        testee.onUserSubmittedQuery("nytimes.com")
        assertCommandIssued<Command.ResetHistory>()
    }

    @Test
    fun whenSubmittedQueryAndNavigationStateIsNotNullThenResetHistoryCommandNotSent() {
        setupNavigation(isBrowsing = true)
        whenever(mockOmnibarConverter.convertQueryToUrl("nytimes.com", null)).thenReturn("nytimes.com")
        testee.onUserSubmittedQuery("nytimes.com")
        assertCommandNotIssued<Command.ResetHistory>()
    }

    @Test
    fun whenLoadUrlAndUrlIsInContentBlockingExceptionsListThenIsPrivacyProtectionDisabledIsTrue() {
        whenever(mockContentBlocking.isAnException("example.com")).thenReturn(true)
        loadUrl("https://example.com")
        assertTrue(browserViewState().isPrivacyProtectionDisabled)
    }

    @Test
    fun whenLoadUrlAndUrlIsInContentBlockingExceptionsListThenPrivacyOnIsFalse() {
        whenever(mockContentBlocking.isAnException("example.com")).thenReturn(true)
        loadUrl("https://example.com")
        assertFalse(loadingViewState().privacyOn)
    }

    @Test
    fun whenEditBookmarkRequestedThenRepositoryIsNotUpdated() = runTest {
        val url = "http://www.example.com"
        val bookmark = Bookmark(
            id = UUID.randomUUID().toString(),
            title = "",
            url = url,
            parentId = UUID.randomUUID().toString(),
            lastModified = "timestamp",
        )
        whenever(mockSavedSitesRepository.getBookmark(url = url)).thenReturn(bookmark)
        bookmarksListFlow.send(listOf(bookmark))
        loadUrl(url = url, isBrowserShowing = true)
        testee.onBookmarkMenuClicked()
        verify(mockSavedSitesRepository, never()).insertBookmark(title = anyString(), url = anyString())
    }

    @Test
    fun whenEditBookmarkRequestedThenEditBookmarkPressedPixelIsFired() = runTest {
        val bookmark = Bookmark(
            id = UUID.randomUUID().toString(),
            title = "title",
            url = "www.example.com",
            parentId = UUID.randomUUID().toString(),
            lastModified = "timestamp",
        )
        whenever(mockSavedSitesRepository.getBookmark("www.example.com")).thenReturn(bookmark)
        bookmarksListFlow.send(listOf(bookmark))
        loadUrl("www.example.com", isBrowserShowing = true)
        testee.onBookmarkMenuClicked()
        verify(mockPixel).fire(AppPixelName.MENU_ACTION_EDIT_BOOKMARK_PRESSED.pixelName)
    }

    @Test
    fun whenEditBookmarkRequestedThenEditDialogIsShownWithCorrectUrlAndTitle() = runTest {
        val bookmark = Bookmark(
            id = UUID.randomUUID().toString(),
            title = "title",
            url = "www.example.com",
            parentId = UUID.randomUUID().toString(),
            lastModified = "timestamp",
        )
        whenever(mockSavedSitesRepository.getBookmark("www.example.com")).thenReturn(bookmark)
        bookmarksListFlow.send(listOf(bookmark))
        loadUrl("www.example.com", isBrowserShowing = true)
        testee.onBookmarkMenuClicked()
        verify(mockCommandObserver, atLeastOnce()).onChanged(commandCaptor.capture())
        assertTrue(commandCaptor.lastValue is Command.ShowEditSavedSiteDialog)
        val command = commandCaptor.lastValue as Command.ShowEditSavedSiteDialog
        assertEquals("www.example.com", command.savedSiteChangedViewState.savedSite.url)
        assertEquals("title", command.savedSiteChangedViewState.savedSite.title)
    }

    @Test
    fun whenRemoveFavoriteRequestedThenDaoInsertIsNotCalled() = runTest {
        val favoriteSite = Favorite(id = UUID.randomUUID().toString(), title = "", url = "www.example.com", position = 0, lastModified = "timestamp")
        favoriteListFlow.send(listOf(favoriteSite))
        loadUrl("www.example.com", isBrowserShowing = true)
        testee.onFavoriteMenuClicked()
        verify(mockSavedSitesRepository, never()).insert(any<Favorite>())
    }

    @Test
    fun whenRemoveFavoriteRequestedThenRemoveFavoritePressedPixelIsFired() = runTest {
        val favoriteSite = Favorite(id = UUID.randomUUID().toString(), title = "", url = "www.example.com", position = 0, lastModified = "timestamp")
        whenever(mockSavedSitesRepository.getFavorite("www.example.com")).thenReturn(favoriteSite)
        favoriteListFlow.send(listOf(favoriteSite))
        loadUrl("www.example.com", isBrowserShowing = true)
        testee.onFavoriteMenuClicked()
        verify(mockPixel).fire(
            AppPixelName.MENU_ACTION_REMOVE_FAVORITE_PRESSED.pixelName,
        )
    }

    @Test
    fun whenRemoveFavoriteRequestedThenViewStateUpdated() = runTest {
        val favoriteSite = Favorite(id = UUID.randomUUID().toString(), title = "", url = "www.example.com", position = 0, lastModified = "timestamp")
        whenever(mockSavedSitesRepository.getFavorite("www.example.com")).thenReturn(favoriteSite)
        favoriteListFlow.send(listOf(favoriteSite))
        loadUrl("www.example.com", isBrowserShowing = true)
        testee.onFavoriteMenuClicked()

        assertTrue(browserViewState().favorite == null)
    }

    @Test
    fun whenRemoveFavoriteRequestedThenDeleteConfirmationDialogIsShownWithCorrectUrlAndTitle() = runTest {
        val favoriteSite = Favorite(
            id = UUID.randomUUID().toString(),
            title = "title",
            url = "www.example.com",
            position = 0,
            lastModified = "timestamp",
        )
        whenever(mockSavedSitesRepository.getFavorite("www.example.com")).thenReturn(favoriteSite)
        favoriteListFlow.send(listOf(favoriteSite))
        loadUrl("www.example.com", isBrowserShowing = true)
        testee.onFavoriteMenuClicked()
        verify(mockCommandObserver, atLeastOnce()).onChanged(commandCaptor.capture())
        assertTrue(commandCaptor.lastValue is Command.DeleteFavoriteConfirmation)
        val command = commandCaptor.lastValue as Command.DeleteFavoriteConfirmation
        assertEquals("www.example.com", command.savedSite.url)
        assertEquals("title", command.savedSite.title)
    }

    @Test
    fun whenRemoveFavoriteUndoThenViewStateUpdated() = runTest {
        val favoriteSite = Favorite(id = UUID.randomUUID().toString(), title = "", url = "www.example.com", position = 0, lastModified = "timestamp")
        val quickAccessFavorites = listOf(FavoritesQuickAccessAdapter.QuickAccessFavorite(favoriteSite))

        whenever(mockSavedSitesRepository.getFavorite("www.example.com")).thenReturn(favoriteSite)
        favoriteListFlow.send(listOf(favoriteSite))
        loadUrl("www.example.com", isBrowserShowing = true)
        testee.onFavoriteMenuClicked()

        assertTrue(browserViewState().favorite == null)
        assertTrue(autoCompleteViewState().favorites.isEmpty())

        testee.undoDelete(favoriteSite)

        assertTrue(browserViewState().favorite == favoriteSite)
        assertTrue(autoCompleteViewState().favorites == quickAccessFavorites)
    }

    @Test
    fun whenDeleteBookmarkUndoThenViewStateUpdated() = runTest {
        val bookmark =
            Bookmark(id = UUID.randomUUID().toString(), title = "A title", url = "www.example.com", lastModified = "timestamp")

        bookmarksListFlow.send(listOf(bookmark))

        loadUrl(bookmark.url, isBrowserShowing = true)

        testee.onSavedSiteDeleted(bookmark)

        assertTrue(browserViewState().bookmark == null)
        assertTrue(browserViewState().favorite == null)

        testee.undoDelete(bookmark)

        assertTrue(browserViewState().bookmark == bookmark)
    }

    @Test
    fun whenDeleteFavouriteUndoThenViewStateUpdated() = runTest {
        val favourite =
            Favorite(id = UUID.randomUUID().toString(), title = "A title", url = "www.example.com", lastModified = "timestamp", 0)

        favoriteListFlow.send(listOf(favourite))

        loadUrl(favourite.url, isBrowserShowing = true)

        testee.onSavedSiteDeleted(favourite)

        assertTrue(browserViewState().bookmark == null)
        assertTrue(browserViewState().favorite == null)

        testee.undoDelete(favourite)

        assertTrue(browserViewState().favorite == favourite)
    }

    @Test
    fun whenPageChangedThenUpdatePreviousUrlAndUserQueryStateSetToFalse() {
        loadUrl(url = "www.example.com", isBrowserShowing = true)
        verify(mockAppLinksHandler).updatePreviousUrl("www.example.com")
        verify(mockAppLinksHandler).setUserQueryState(false)
    }

    @Test
    fun whenPageChangedThenSetCtaBeenShownForCurrentPageToFalse() {
        testee.hasCtaBeenShownForCurrentPage.set(true)
        loadUrl(url = "www.example.com", isBrowserShowing = true)
        assertFalse(testee.hasCtaBeenShownForCurrentPage.get())
    }

    @Test
    fun whenPageChangedAndIsAppLinkThenUpdatePreviousAppLink() {
        val appLink = SpecialUrlDetector.UrlType.AppLink(uriString = "www.example.com")
        whenever(mockSpecialUrlDetector.determineType(anyString())).thenReturn(appLink)
        loadUrl(url = "www.example.com", isBrowserShowing = true)
        assertEquals(appLink, browserViewState().previousAppLink)
    }

    @Test
    fun whenPageChangedAndIsNotAppLinkThenSetPreviousAppLinkToNull() {
        whenever(mockSpecialUrlDetector.determineType(anyString())).thenReturn(SpecialUrlDetector.UrlType.Web("www.example.com"))
        loadUrl(url = "www.example.com", isBrowserShowing = true)
        assertNull(browserViewState().previousAppLink)
    }

    @Test
    fun whenOpenAppLinkThenOpenPreviousAppLink() {
        testee.browserViewState.value = browserViewState().copy(previousAppLink = SpecialUrlDetector.UrlType.AppLink(uriString = "example.com"))
        testee.openAppLink()
        assertCommandIssued<Command.OpenAppLink>()
    }

    @Test
    fun whenOpenAppLinkAndPreviousAppLinkIsNullThenDoNotOpenAppLink() {
        testee.openAppLink()
        assertCommandNotIssued<Command.OpenAppLink>()
    }

    @Test
    fun whenForceZoomEnabledThenEmitNewState() {
        accessibilitySettingsDataStore.forceZoom = true
        assertTrue(accessibilityViewState().forceZoom)
        assertTrue(accessibilityViewState().refreshWebView)
    }

    @Test
    fun whenForceZoomEnabledAndWebViewRefreshedThenEmitNewState() {
        accessibilitySettingsDataStore.forceZoom = true
        assertTrue(accessibilityViewState().forceZoom)
        assertTrue(accessibilityViewState().refreshWebView)

        testee.onWebViewRefreshed()

        assertFalse(accessibilityViewState().refreshWebView)
    }

    @Test
    fun whenFontSizeChangedThenEmitNewState() {
        accessibilitySettingsDataStore.appFontSize = 150f
        accessibilitySettingsDataStore.overrideSystemFontSize = false

        assertFalse(accessibilityViewState().refreshWebView)
        assertEquals(accessibilitySettingsDataStore.fontSize, accessibilityViewState().fontSize)
    }

    @Test
    fun whenDownloadIsCalledThenDownloadRequestedForUrl() = runTest {
        val pendingFileDownload = buildPendingDownload(url = "http://www.example.com/download.pdf", contentDisposition = null, mimeType = null)

        testee.download(pendingFileDownload)

        verify(mockFileDownloader).enqueueDownload(pendingFileDownload)
    }

    private fun buildPendingDownload(
        url: String,
        contentDisposition: String?,
        mimeType: String?,
    ): PendingFileDownload {
        return PendingFileDownload(
            url = url,
            contentDisposition = contentDisposition,
            mimeType = mimeType,
            subfolder = "folder",
        )
    }

    @Test
    fun whenHandleCloakedAmpLinkThenIssueExtractUrlFromCloakedAmpLinkCommand() {
        testee.handleCloakedAmpLink(initialUrl = "example.com")
        assertCommandIssued<Command.ExtractUrlFromCloakedAmpLink>()
    }

    @Test
    fun whenPageChangedThenUpdateAmpLinkInfo() {
        val ampLinkInfo = AmpLinkInfo("https://foo.com")
        whenever(mockAmpLinks.lastAmpLinkInfo).thenReturn(ampLinkInfo)
        updateUrl("http://www.example.com/", "http://twitter.com/explore", true)
        assertEquals("https://foo.com", ampLinkInfo.ampLink)
        assertEquals("http://twitter.com/explore", ampLinkInfo.destinationUrl)
    }

    @Test
    fun whenPageChangedAndAmpLinkInfoHasDestinationUrlThenDontUpdateAmpLinkInfo() {
        val ampLinkInfo = AmpLinkInfo("https://foo.com", "https://bar.com")
        whenever(mockAmpLinks.lastAmpLinkInfo).thenReturn(ampLinkInfo)
        updateUrl("http://www.example.com/", "http://twitter.com/explore", true)
        assertEquals("https://foo.com", ampLinkInfo.ampLink)
        assertEquals("https://bar.com", ampLinkInfo.destinationUrl)
    }

    @Test
    fun whenPageChangedAndAmpLinkInfoIsNullThenDontUpdateAmpLinkInfo() {
        val ampLinkInfo = null
        whenever(mockAmpLinks.lastAmpLinkInfo).thenReturn(ampLinkInfo)
        updateUrl("http://www.example.com/", "http://twitter.com/explore", true)
        assertNull(ampLinkInfo)
    }

    @Test
    fun whenUpdateLastAmpLinkThenUpdateAmpLinkInfo() {
        testee.updateLastAmpLink("https://foo.com")
        verify(mockAmpLinks).lastAmpLinkInfo = AmpLinkInfo("https://foo.com")
    }

    @Test
    fun whenUserSubmittedQueryIsCloakedAmpLinkThenHandleCloakedAmpLink() {
        whenever(mockOmnibarConverter.convertQueryToUrl("foo", null)).thenReturn("foo.com")
        whenever(mockSpecialUrlDetector.determineType(anyString()))
            .thenReturn(SpecialUrlDetector.UrlType.CloakedAmpLink(ampUrl = "http://foo.com"))
        testee.onUserSubmittedQuery("foo")
        verify(mockCommandObserver, atLeastOnce()).onChanged(commandCaptor.capture())
        val issuedCommand = commandCaptor.allValues.find { it is Command.ExtractUrlFromCloakedAmpLink }
        assertEquals("http://foo.com", (issuedCommand as Command.ExtractUrlFromCloakedAmpLink).initialUrl)
    }

    @Test
    fun whenUserSubmittedQueryIsExtractedAmpLinkThenNavigateToExtractedAmpLink() {
        whenever(mockOmnibarConverter.convertQueryToUrl("foo", null)).thenReturn("foo.com")
        whenever(mockSpecialUrlDetector.determineType(anyString()))
            .thenReturn(SpecialUrlDetector.UrlType.ExtractedAmpLink(extractedUrl = "http://foo.com"))
        testee.onUserSubmittedQuery("foo")
        verify(mockCommandObserver, atLeastOnce()).onChanged(commandCaptor.capture())
        val issuedCommand = commandCaptor.allValues.find { it is Navigate }
        assertEquals("http://foo.com", (issuedCommand as Navigate).url)
    }

    @Test
    fun whenUserSubmittedQueryIsTrackingParameterLinkThenNavigateToCleanedUrl() {
        whenever(mockOmnibarConverter.convertQueryToUrl("foo", null)).thenReturn("foo.com")
        whenever(mockSpecialUrlDetector.determineType(anyString()))
            .thenReturn(SpecialUrlDetector.UrlType.TrackingParameterLink(cleanedUrl = "http://foo.com"))
        testee.onUserSubmittedQuery("foo")
        verify(mockCommandObserver, atLeastOnce()).onChanged(commandCaptor.capture())
        val issuedCommand = commandCaptor.allValues.find { it is Navigate }
        assertEquals("http://foo.com", (issuedCommand as Navigate).url)
    }

    @Test
    fun whenUrlExtractionErrorThenIssueLoadExtractedUrlCommandWithInitialUrl() {
        testee.onUrlExtractionError("http://foo.com")
        verify(mockCommandObserver, atLeastOnce()).onChanged(commandCaptor.capture())
        val issuedCommand = commandCaptor.allValues.find { it is LoadExtractedUrl }
        assertEquals("http://foo.com", (issuedCommand as LoadExtractedUrl).extractedUrl)
    }

    @Test
    fun whenUrlExtractedThenIssueLoadExtractedUrlCommand() {
        whenever(mockAmpLinks.processDestinationUrl(anyString(), anyOrNull())).thenReturn("http://example.com")
        testee.onUrlExtracted("http://foo.com", "http://example.com")
        verify(mockCommandObserver, atLeastOnce()).onChanged(commandCaptor.capture())
        val issuedCommand = commandCaptor.allValues.find { it is LoadExtractedUrl }
        assertEquals("http://example.com", (issuedCommand as LoadExtractedUrl).extractedUrl)
    }

    @Test
    fun whenPageChangedThenClearLastCleanedUrlAndUpdateSite() {
        whenever(mockTrackingParameters.lastCleanedUrl).thenReturn("https://foo.com")
        updateUrl("http://www.example.com/", "http://twitter.com/explore", true)
        verify(mockTrackingParameters).lastCleanedUrl = null
        assertTrue(testee.siteLiveData.value?.urlParametersRemoved!!)
    }

    @Test
    fun whenPageChangedAndLastCleanedUrlIsNullThenDoNothing() {
        whenever(mockTrackingParameters.lastCleanedUrl).thenReturn(null)
        updateUrl("http://www.example.com/", "http://twitter.com/explore", true)
        verify(mockTrackingParameters, times(0)).lastCleanedUrl = null
        assertFalse(testee.siteLiveData.value?.urlParametersRemoved!!)
    }

    @Test
    fun whenConfigurationChangesThenForceRenderingMenu() {
        val oldForceRenderingTicker = browserViewState().forceRenderingTicker

        testee.onConfigurationChanged()

        assertTrue(oldForceRenderingTicker != browserViewState().forceRenderingTicker)
    }

    @Test
    fun whenShouldShowVoiceSearchAndUserSubmittedQueryThenUpdateOmnibarViewStateToShowVoiceSearchTrue() {
        whenever(mockOmnibarConverter.convertQueryToUrl("foo", null)).thenReturn("foo.com")
        whenever(voiceSearchAvailability.shouldShowVoiceSearch(anyBoolean(), anyString(), anyBoolean(), anyString())).thenReturn(true)

        testee.onUserSubmittedQuery("foo")

        assertTrue(browserViewState().showVoiceSearch)
    }

    @Test
    fun whenShouldShowVoiceSearchAndUserNavigatesHomeThenUpdateOmnibarViewStateToShowVoiceSearchTrue() {
        whenever(voiceSearchAvailability.shouldShowVoiceSearch(anyBoolean(), anyString(), anyBoolean(), anyString())).thenReturn(true)
        setupNavigation(skipHome = false, isBrowsing = true, canGoBack = false)

        testee.onUserPressedBack()

        assertTrue(browserViewState().showVoiceSearch)
    }

    @Test
    fun whenShouldShowVoiceSearchAndUserLoadedUrlThenUpdateOmnibarViewStateToShowVoiceSearchTrue() {
        whenever(voiceSearchAvailability.shouldShowVoiceSearch(anyBoolean(), anyString(), anyBoolean(), anyString())).thenReturn(true)

        loadUrl("https://test.com")

        assertTrue(browserViewState().showVoiceSearch)
    }

    @Test
    fun whenShouldShowVoiceSearchAndOmnibarInputStateChangedThenUpdateOmnibarViewStateToShowVoiceSearchTrue() {
        whenever(voiceSearchAvailability.shouldShowVoiceSearch(anyBoolean(), anyString(), anyBoolean(), anyString())).thenReturn(true)

        testee.onOmnibarInputStateChanged("www.fb.com", true, hasQueryChanged = false)

        assertTrue(browserViewState().showVoiceSearch)
    }

    @Test
    fun whenInitializedAndVoiceSearchNotSupportedThenDontLogVoiceSearch() {
        verify(voiceSearchPixelLogger, never()).log()
    }

    @Test
    fun whenMessageReceivedThenSetLinkOpenedInNewTabToTrue() {
        assertFalse(testee.linkOpenedInNewTab())
        testee.onMessageReceived()
        assertTrue(testee.linkOpenedInNewTab())
    }

    @Test
    fun whenPageChangedThenSetLinkOpenedInNewTabToFalse() {
        testee.onMessageReceived()
        loadUrl(url = "www.example.com", isBrowserShowing = true)
        assertFalse(testee.linkOpenedInNewTab())
    }

    @Test
    fun whenUserLongPressedBackOnEmptyStackBrowserNotShowingThenShowHistoryCommandNotSent() {
        setBrowserShowing(false)
        testee.onUserLongPressedBack()
        assertCommandNotIssued<ShowBackNavigationHistory>()
    }

    @Test
    fun whenUserLongPressedBackOnEmptyStackBrowserShowingThenShowHistoryCommandNotSent() {
        buildNavigationHistoryStack(stackSize = 0)
        testee.onUserLongPressedBack()
        assertCommandNotIssued<ShowBackNavigationHistory>()
    }

    @Test
    fun whenUserLongPressedBackOnSingleStackEntryThenShowHistoryCommandNotSent() {
        buildNavigationHistoryStack(stackSize = 1)
        testee.onUserLongPressedBack()
        assertCommandNotIssued<ShowBackNavigationHistory>()
    }

    @Test
    fun whenUserLongPressedBackOnStackWithMultipleEntriesThenShowHistoryCommandSent() {
        buildNavigationHistoryStack(stackSize = 10)
        testee.onUserLongPressedBack()
        assertShowHistoryCommandSent(expectedStackSize = 9)
    }

    @Test
    fun whenUserLongPressedBackOnStackWithMoreThanTenEntriesThenTruncatedToMostRecentOnly() {
        buildNavigationHistoryStack(stackSize = 20)
        testee.onUserLongPressedBack()
        assertShowHistoryCommandSent(expectedStackSize = 10)
    }

    @Test
    fun whenReturnNoCredentialsWithPageThenEmitCancelIncomingAutofillRequestCommand() = runTest {
        val url = "originalurl.com"
        testee.returnNoCredentialsWithPage(url)

        assertCommandIssued<Command.CancelIncomingAutofillRequest> {
            assertEquals(url, this.url)
        }
    }

    @Test
    fun whenOnAutoconsentResultReceivedThenSiteUpdated() {
        updateUrl("http://www.example.com/", "http://twitter.com/explore", true)
        testee.onAutoconsentResultReceived(consentManaged = true, optOutFailed = true, selfTestFailed = true, isCosmetic = true)
        assertTrue(testee.siteLiveData.value?.consentManaged!!)
        assertTrue(testee.siteLiveData.value?.consentOptOutFailed!!)
        assertTrue(testee.siteLiveData.value?.consentSelfTestFailed!!)
        assertTrue(testee.siteLiveData.value?.consentCosmeticHide!!)
    }

    @Test
    fun whenOnPageChangeThenAutoconsentReset() {
        updateUrl("http://www.example.com/", "http://twitter.com/explore", true)
        testee.onAutoconsentResultReceived(consentManaged = true, optOutFailed = true, selfTestFailed = true, isCosmetic = true)
        assertTrue(testee.siteLiveData.value?.consentManaged!!)
        assertTrue(testee.siteLiveData.value?.consentOptOutFailed!!)
        assertTrue(testee.siteLiveData.value?.consentSelfTestFailed!!)
        assertTrue(testee.siteLiveData.value?.consentCosmeticHide!!)
        testee.onWebViewRefreshed()
        assertFalse(testee.siteLiveData.value?.consentManaged!!)
        assertFalse(testee.siteLiveData.value?.consentOptOutFailed!!)
        assertFalse(testee.siteLiveData.value?.consentSelfTestFailed!!)
        assertFalse(testee.siteLiveData.value?.consentCosmeticHide!!)
    }

    @Test
    fun whenNotEditingUrlBarAndNotCancelledThenCanAutomaticallyShowAutofillPrompt() {
        configureOmnibarNotEditing()
        assertTrue(testee.canAutofillSelectCredentialsDialogCanAutomaticallyShow())
    }

    @Test
    fun whenEditingUrlBarAndNotCancelledThenCannotAutomaticallyShowAutofillPrompt() {
        configureOmnibarEditing()
        assertFalse(testee.canAutofillSelectCredentialsDialogCanAutomaticallyShow())
    }

    @Test
    fun whenNotEditingUrlBarAndCancelledThenCannotAutomaticallyShowAutofillPrompt() {
        configureOmnibarNotEditing()
        testee.cancelPendingAutofillRequestToChooseCredentials()
        assertFalse(testee.canAutofillSelectCredentialsDialogCanAutomaticallyShow())
    }

    @Test
    fun whenEditingUrlBarAndCancelledThenCannotAutomaticallyShowAutofillPrompt() {
        configureOmnibarEditing()
        testee.cancelPendingAutofillRequestToChooseCredentials()
        assertFalse(testee.canAutofillSelectCredentialsDialogCanAutomaticallyShow())
    }

    @Test
    fun whenNavigationStateChangesSameSiteThenShowAutofillPromptFlagIsReset() {
        testee.cancelPendingAutofillRequestToChooseCredentials()
        updateUrl("example.com", "example.com", true)
        assertTrue(testee.canAutofillSelectCredentialsDialogCanAutomaticallyShow())
    }

    @Test
    fun whenNavigationStateChangesDifferentSiteThenShowAutofillPromptFlagIsReset() {
        testee.cancelPendingAutofillRequestToChooseCredentials()
        updateUrl("example.com", "foo.com", true)
        assertTrue(testee.canAutofillSelectCredentialsDialogCanAutomaticallyShow())
    }

    @Test
    fun whenPageRefreshesThenShowAutofillPromptFlagIsReset() {
        testee.cancelPendingAutofillRequestToChooseCredentials()
        testee.onWebViewRefreshed()
        assertTrue(testee.canAutofillSelectCredentialsDialogCanAutomaticallyShow())
    }

    @Test
    fun whenShowingUserCredentialsSavedConfirmationAndCanAccessCredentialManagementScreenThenShouldShowLinkToViewCredential() = runTest {
        autofillCapabilityChecker.enabled = true
        testee.onShowUserCredentialsSaved(aCredential())
        assertCommandIssued<Command.ShowUserCredentialSavedOrUpdatedConfirmation> {
            assertTrue(this.includeShortcutToViewCredential)
        }
    }

    @Test
    fun whenShowingUserCredentialsSavedConfirmationAndCannotAccessCredentialManagementScreenThenShouldNotShowLinkToViewCredential() = runTest {
        autofillCapabilityChecker.enabled = false
        testee.onShowUserCredentialsSaved(aCredential())
        assertCommandIssued<Command.ShowUserCredentialSavedOrUpdatedConfirmation> {
            assertFalse(this.includeShortcutToViewCredential)
        }
    }

    @Test
    fun whenShowingUserCredentialsUpdatedConfirmationAndCanAccessCredentialManagementScreenThenShouldShowLinkToViewCredential() = runTest {
        autofillCapabilityChecker.enabled = true
        testee.onShowUserCredentialsUpdated(aCredential())
        assertCommandIssued<Command.ShowUserCredentialSavedOrUpdatedConfirmation> {
            assertTrue(this.includeShortcutToViewCredential)
        }
    }

    @Test
    fun whenShowingUserCredentialsUpdatedConfirmationAndCannotAccessCredentialManagementScreenThenShouldNotShowLinkToViewCredential() = runTest {
        autofillCapabilityChecker.enabled = false
        testee.onShowUserCredentialsUpdated(aCredential())
        assertCommandIssued<Command.ShowUserCredentialSavedOrUpdatedConfirmation> {
            assertFalse(this.includeShortcutToViewCredential)
        }
    }

    @Test
    fun whenMultipleTabsAndViewModelIsForActiveTabThenActiveTabReturnsTrue() {
        val tabId = "abc123"
        selectedTabLiveData.value = aTabEntity(id = tabId)
        loadTabWithId("foo")
        loadTabWithId("bar")
        loadTabWithId(tabId)
        assertTrue(testee.isActiveTab())
    }

    @Test
    fun whenMultipleTabsAndViewModelIsForInactiveTabThenActiveTabReturnsFalse() {
        val tabId = "abc123"
        selectedTabLiveData.value = aTabEntity(id = tabId)
        loadTabWithId(tabId)
        loadTabWithId("foo")
        loadTabWithId("bar")
        assertFalse(testee.isActiveTab())
    }

    @Test
    fun whenSingleTabThenActiveTabReturnsTrue() {
        val tabId = "abc123"
        selectedTabLiveData.value = aTabEntity(id = tabId)
        loadTabWithId(tabId)
        assertTrue(testee.isActiveTab())
    }

    @Test
    fun whenNoTabsThenActiveTabReturnsFalse() {
        assertFalse(testee.isActiveTab())
    }

    @Test
    fun whenUrlIsUpdatedWithDifferentHostThenForceUpdateShouldBeTrue() {
        val originalUrl = "http://www.example.com/"
        loadUrl(originalUrl, isBrowserShowing = true)
        updateUrl(originalUrl, "http://twitter.com/explore", true)

        assertTrue(omnibarViewState().forceExpand)
    }

    @Test
    fun whenUrlIsUpdateButSameHostThenForceUpdateShouldBeFalse() = runTest {
        val originalUrl = "https://www.example.com/search/sss#search=1~grid~0~25"
        loadUrl(originalUrl, isBrowserShowing = true)
        updateUrl(
            originalUrl,
            "https://www.example.com/search/sss#search=1~grid~0~28",
            true,
        )

        assertFalse(omnibarViewState().forceExpand)
    }

    @Test
    fun whenVoiceSearchIsDisabledThenShowVoiceSearchShouldBeFalse() {
        whenever(voiceSearchAvailability.shouldShowVoiceSearch(any(), any(), any(), any())).thenReturn(false)

        testee.voiceSearchDisabled()

        assertFalse(browserViewState().showVoiceSearch)
    }

    @Test
    fun whenOnSitePermissionRequestedThenSendCommand() = runTest {
        val request: PermissionRequest = mock()
        val sitePermissions = SitePermissions(
            autoAccept = listOf(PermissionRequest.RESOURCE_AUDIO_CAPTURE),
            userHandled = listOf(PermissionRequest.RESOURCE_VIDEO_CAPTURE),
        )
        whenever(request.origin).thenReturn("https://example.com".toUri())
        testee.onSitePermissionRequested(request, sitePermissions)
        assertCommandIssued<Command.ShowSitePermissionsDialog> {
            assertEquals(request, this.request)
            assertEquals(sitePermissions, this.permissionsToRequest)
        }
    }

    @Test
    fun whenBasicAuthCredentialsInUrlThenStrippedSafely() {
        val testUrls = listOf(
            // Valid basic auth URLs
            "https://user:pass@example.com",
            "http://user:pass@example.com",
            "ftp://user:pass@example.com",
            "https://user@example.com",
            "https://user:pass@sub.example.com",
            "https://user:pass@sub.sub.example.com",
            "https://user:pass@sub.example.com/path",
            "https://user:pass@sub.example.com/path?param=value",
            "https://user:pass@sub.example.com/path#fragment",
            "https://user:pass@sub.example.com/path?param=value#fragment",
            "https://user:pass@sub.example.com:8080",
            "https://user:pass@sub.example.com:8080/path",
            "https://user:pass@sub.example.com:8080/path?param=value",
            "https://user:pass@sub.example.com:8080/path#fragment",
            "https://user:pass@sub.example.com:8080/path?param=value#fragment",
            "https://user:pass@192.0.2.0",
            "https://user:pass@[2001:db8::1]",
            "https://user:pass@[2001:db8::1]/path",
            "https://user:pass@[2001:db8::1]/path?param=value",
            "https://user:pass@[2001:db8::1]/path#fragment",
            "https://user:pass@[2001:db8::1]/path?param=value#fragment",
            "https://user:pass@[2001:db8::1]:8080",
            "https://user:pass@[2001:db8::1]:8080/path",
            "https://user:pass@[2001:db8::1]:8080/path?param=value",
            "https://user:pass@[2001:db8::1]:8080/path#fragment",
            "https://user:pass@[2001:db8::1]:8080/path?param=value#fragment",
        )

        val expectedUrls = listOf(
            "https://example.com",
            "http://example.com",
            "ftp://example.com",
            "https://example.com",
            "https://sub.example.com",
            "https://sub.sub.example.com",
            "https://sub.example.com/path",
            "https://sub.example.com/path?param=value",
            "https://sub.example.com/path#fragment",
            "https://sub.example.com/path?param=value#fragment",
            "https://sub.example.com:8080",
            "https://sub.example.com:8080/path",
            "https://sub.example.com:8080/path?param=value",
            "https://sub.example.com:8080/path#fragment",
            "https://sub.example.com:8080/path?param=value#fragment",
            "https://192.0.2.0",
            "https://[2001:db8::1]",
            "https://[2001:db8::1]/path",
            "https://[2001:db8::1]/path?param=value",
            "https://[2001:db8::1]/path#fragment",
            "https://[2001:db8::1]/path?param=value#fragment",
            "https://[2001:db8::1]:8080",
            "https://[2001:db8::1]:8080/path",
            "https://[2001:db8::1]:8080/path?param=value",
            "https://[2001:db8::1]:8080/path#fragment",
            "https://[2001:db8::1]:8080/path?param=value#fragment",
        )

        for (i in testUrls.indices) {
            val actual = testee.stripBasicAuthFromUrl(testUrls[i])
            assertEquals(expectedUrls[i], actual)
        }
    }

    @Test
    fun whenNoBasicAuthProvidedThenDoNotAffectAddressBar() {
        val testUrls = listOf(
            // No basic auth, should not be affected
            "https://example.com/@?param=value",
            "https://example.com/@path/to/resource?param=value",
            "https://example.com#@fragment",
            "https://example.com/path/to/@resource#fragment",
            "https://example.com?param=%E2%82%AC",
            "https://example.com/@notbasicAuth?q=none#f",
            "https://example.com:8080/foobar/",
            "https://sub.domain.example.com/foobar/",
            "https://sub.domain.example.com:8080/?q=none#f",
            // IP address/port combinations
            "https://192.0.2.0",
            "https://192.0.2.0:1337",
            "https://[2001:db8::1]",
            "https://[2001:db8::1]/path?param=value#fragment",
            "https://[2001:db8::1]:8080",
            "https://[2001:db8::1]:8080/path",
            "https://[2001:db8::1]:8080/path?param=value",
            // invalid URLs, should do nothing
            "https://user:pass%40example.com/%40urlencoded@symbol",
            "user:pass@https://example.com",
            "not a valid URI",
            "982.000.564.11:65666",
            "http://example.com/index[/].html",
            "http://example.com/</a/path>",
        )

        for (i in testUrls.indices) {
            val actual = testee.stripBasicAuthFromUrl(testUrls[i])
            assertEquals(testUrls[i], actual)
        }
    }

    @Test
    fun whenOnShowFileChooserWithImageWildcardedTypeThenImageOrCameraChooserCommandSent() {
        val params = buildFileChooserParams(arrayOf("image/*"))
        testee.showFileChooser(mockFileChooserCallback, params)
        assertCommandIssued<Command.ShowExistingImageOrCameraChooser>()
    }

    @Test
    fun whenOnShowFileChooserWithImageWildcardedTypeButCameraHardwareUnavailableThenFileChooserCommandSent() {
        whenever(cameraHardwareChecker.hasCameraHardware()).thenReturn(false)
        val params = buildFileChooserParams(arrayOf("image/*"))
        testee.showFileChooser(mockFileChooserCallback, params)
        assertCommandIssued<Command.ShowFileChooser>()
    }

    @Test
    fun whenOnShowFileChooserContainsImageWildcardedTypeThenImageOrCameraChooserCommandSent() {
        val params = buildFileChooserParams(arrayOf("image/*", "application/pdf"))
        testee.showFileChooser(mockFileChooserCallback, params)
        assertCommandIssued<Command.ShowExistingImageOrCameraChooser>()
    }

    @Test
    fun whenOnShowFileChooserWithImageSpecificTypeThenImageOrCameraChooserCommandSent() {
        val params = buildFileChooserParams(arrayOf("image/png"))
        testee.showFileChooser(mockFileChooserCallback, params)
        assertCommandIssued<Command.ShowExistingImageOrCameraChooser>()
    }

    @Test
    fun whenOnShowFileChooserWithNonImageTypeThenExistingFileChooserCommandSent() {
        val params = buildFileChooserParams(arrayOf("application/pdf"))
        testee.showFileChooser(mockFileChooserCallback, params)
        assertCommandIssued<Command.ShowFileChooser>()
    }

    @Test
    fun whenOnShowFileChooserWithFileExtensionTypesThenFileChooserCommandSentWithUpdatedValues() {
        val fileExtensionTypes = arrayOf(".doc", ".docx", ".pdf")
        val expectedMimeTypes =
            arrayOf("application/msword", "application/vnd.openxmlformats-officedocument.wordprocessingml.document", "application/pdf")
        val params = buildFileChooserParams(fileExtensionTypes)

        testee.showFileChooser(mockFileChooserCallback, params)

        verify(mockCommandObserver, atLeastOnce()).onChanged(commandCaptor.capture())
        val issuedCommand = commandCaptor.allValues.find { it is Command.ShowFileChooser }
        assertNotNull(issuedCommand)
        assertArrayEquals(
            expectedMimeTypes,
            (issuedCommand as Command.ShowFileChooser).fileChooserParams.acceptMimeTypes.toTypedArray(),
        )
    }

    @Test
    fun whenOnShowFileChooserWithFileExtensionTypesAndImageMimeTypeThenImageOrCameraChooserCommandSentWithUpdatedValues() {
        val fileExtensionTypes = arrayOf("image/jpeg", "image/pjpeg", ".jpeg", ".jpg")
        val expectedMimeTypes = arrayOf("image/jpeg", "image/pjpeg")
        val params = buildFileChooserParams(fileExtensionTypes)

        testee.showFileChooser(mockFileChooserCallback, params)

        verify(mockCommandObserver, atLeastOnce()).onChanged(commandCaptor.capture())
        val issuedCommand = commandCaptor.allValues.find { it is Command.ShowExistingImageOrCameraChooser }
        assertNotNull(issuedCommand)
        assertArrayEquals(
            expectedMimeTypes,
            (issuedCommand as Command.ShowExistingImageOrCameraChooser).fileChooserParams.acceptMimeTypes.toTypedArray(),
        )
    }

    @Test
    fun whenOnShowFileChooserWithImageWildcardedTypeOnlyAndCaptureEnabledThenShowImageCameraCommandSent() {
        val params = buildFileChooserParams(acceptTypes = arrayOf("image/*"), captureEnabled = true)

        testee.showFileChooser(mockFileChooserCallback, params)

        assertCommandIssued<Command.ShowImageCamera>()
    }

    @Test
    fun whenOnShowFileChooserWithVideoWildcardedTypeOnlyAndCaptureEnabledThenShowVideoCameraCommandSent() {
        val params = buildFileChooserParams(acceptTypes = arrayOf("video/*"), captureEnabled = true)

        testee.showFileChooser(mockFileChooserCallback, params)

        assertCommandIssued<Command.ShowVideoCamera>()
    }

    @Test
    fun whenOnShowFileChooserWithImageWildcardedTypeOnlyAndCaptureEnabledButCameraHardwareUnavailableThenShowFileChooserCommandSent() {
        whenever(cameraHardwareChecker.hasCameraHardware()).thenReturn(false)
        val params = buildFileChooserParams(acceptTypes = arrayOf("image/*"), captureEnabled = true)

        testee.showFileChooser(mockFileChooserCallback, params)

        assertCommandIssued<Command.ShowFileChooser>()
    }

    @Test
    fun whenOnShowFileChooserWithAudioWildcardedTypeOnlyAndCaptureEnabledThenShowSoundRecorderCommandSent() {
        val params = buildFileChooserParams(acceptTypes = arrayOf("audio/*"), captureEnabled = true)

        testee.showFileChooser(mockFileChooserCallback, params)

        assertCommandIssued<Command.ShowSoundRecorder>()
    }

    @Test
    fun whenWebViewRefreshedThenBrowserErrorStateIsOmitted() {
        testee.onWebViewRefreshed()

        assertEquals(OMITTED, browserViewState().browserError)
    }

    @Test
    fun whenWebViewRefreshedWithErrorThenBrowserErrorStateIsLoading() {
        testee.onReceivedError(BAD_URL, "http://example.com")
        testee.onWebViewRefreshed()

        assertEquals(LOADING, browserViewState().browserError)
    }

    @Test
    fun whenResetBrowserErrorThenBrowserErrorStateIsLoading() {
        testee.onReceivedError(BAD_URL, "http://example.com")
        assertEquals(BAD_URL, browserViewState().browserError)
        testee.resetBrowserError()
        assertEquals(OMITTED, browserViewState().browserError)
    }

    @Test
    fun whenProcessJsCallbackMessageWebShareSendCommand() = runTest {
        val url = "someUrl"
        loadUrl(url)
        testee.processJsCallbackMessage(
            "myFeature",
            "webShare",
            "myId",
            JSONObject("""{ "my":"object"}"""),
            false,
            { "someUrl" },
        )
        assertCommandIssued<Command.WebShareRequest> {
            assertEquals("object", this.data.params.getString("my"))
            assertEquals("myFeature", this.data.featureName)
            assertEquals("webShare", this.data.method)
            assertEquals("myId", this.data.id)
        }
    }

    @Test
    fun whenProcessJsCallbackMessagePermissionsQuerySendCommand() = runTest {
        val url = "someUrl"
        loadUrl(url)
        whenever(mockSitePermissionsManager.getPermissionsQueryResponse(eq(url), any(), any())).thenReturn(SitePermissionQueryResponse.Granted)
        testee.processJsCallbackMessage(
            "myFeature",
            "permissionsQuery",
            "myId",
            JSONObject("""{ "name":"somePermission"}"""),
            false,
        ) { "someUrl" }
        assertCommandIssued<Command.SendResponseToJs> {
            assertEquals("granted", this.data.params.getString("state"))
            assertEquals("myFeature", this.data.featureName)
            assertEquals("permissionsQuery", this.data.method)
            assertEquals("myId", this.data.id)
        }
    }

    @Test
    fun whenProcessJsCallbackMessageScreenLockNotEnabledDoNotSendCommand() = runTest {
        whenever(mockEnabledToggle.isEnabled()).thenReturn(false)
        testee.processJsCallbackMessage(
            "myFeature",
            "screenLock",
            "myId",
            JSONObject("""{ "my":"object"}"""),
            false,
        ) { "someUrl" }
        assertCommandNotIssued<Command.ScreenLock>()
    }

    @Test
    fun whenProcessJsCallbackMessageScreenLockEnabledSendCommand() = runTest {
        fakeAndroidConfigBrowserFeature.screenLock().setRawStoredState(State(enable = true))
        testee.processJsCallbackMessage(
            "myFeature",
            "screenLock",
            "myId",
            JSONObject("""{ "my":"object"}"""),
            false,
            { "someUrl" },
        )
        assertCommandIssued<Command.ScreenLock> {
            assertEquals("object", this.data.params.getString("my"))
            assertEquals("myFeature", this.data.featureName)
            assertEquals("screenLock", this.data.method)
            assertEquals("myId", this.data.id)
        }
    }

    @Test
    fun whenProcessJsCallbackMessageScreenUnlockNotEnabledDoNotSendCommand() = runTest {
        whenever(mockEnabledToggle.isEnabled()).thenReturn(false)
        testee.processJsCallbackMessage(
            "myFeature",
            "screenUnlock",
            "myId",
            JSONObject("""{ "my":"object"}"""),
            false,
            { "someUrl" },
        )
        assertCommandNotIssued<Command.ScreenUnlock>()
    }

    @Test
    fun whenProcessJsCallbackMessageScreenUnlockEnabledSendCommand() = runTest {
        fakeAndroidConfigBrowserFeature.screenLock().setRawStoredState(State(enable = true))
        testee.processJsCallbackMessage(
            "myFeature",
            "screenUnlock",
            "myId",
            JSONObject("""{ "my":"object"}"""),
            false,
            { "someUrl" },
        )
        assertCommandIssued<Command.ScreenUnlock>()
    }

    @Test
    fun whenProcessJsCallbackMessageGetUserPreferencesFromOverlayThenSendCommand() = runTest {
        whenever(mockEnabledToggle.isEnabled()).thenReturn(true)
        whenever(mockDuckPlayer.getUserPreferences()).thenReturn(UserPreferences(overlayInteracted = true, privatePlayerMode = AlwaysAsk))
        testee.processJsCallbackMessage(
            DUCK_PLAYER_FEATURE_NAME,
            "getUserValues",
            "id",
            data = null,
            false,
            { "someUrl" },
        )
        assertCommandIssued<Command.SendResponseToJs>()
    }

    @Test
    fun whenProcessJsCallbackMessageSetUserPreferencesDisabledFromDuckPlayerOverlayThenSendCommand() = runTest {
        whenever(mockEnabledToggle.isEnabled()).thenReturn(true)
        whenever(mockDuckPlayer.getUserPreferences()).thenReturn(UserPreferences(overlayInteracted = true, privatePlayerMode = AlwaysAsk))
        testee.processJsCallbackMessage(
            DUCK_PLAYER_FEATURE_NAME,
            "setUserValues",
            "id",
            JSONObject("""{ overlayInteracted: "true", privatePlayerMode: {disabled: {} }}"""),
            false,
        ) { "someUrl" }
        assertCommandIssued<Command.SendResponseToJs>()
        verify(mockDuckPlayer).setUserPreferences(any(), any())
        verify(mockPixel).fire(DUCK_PLAYER_SETTING_NEVER_OVERLAY_YOUTUBE)
    }

    @Test
    fun whenProcessJsCallbackMessageSetUserPreferencesEnabledFromDuckPlayerOverlayThenSendCommand() = runTest {
        whenever(mockEnabledToggle.isEnabled()).thenReturn(true)
        whenever(mockDuckPlayer.getUserPreferences()).thenReturn(UserPreferences(overlayInteracted = true, privatePlayerMode = AlwaysAsk))
        testee.processJsCallbackMessage(
            DUCK_PLAYER_FEATURE_NAME,
            "setUserValues",
            "id",
            JSONObject("""{ overlayInteracted: "true", privatePlayerMode: {enabled: {} }}"""),
            false,
            { "someUrl" },
        )
        assertCommandIssued<Command.SendResponseToJs>()
        verify(mockDuckPlayer).setUserPreferences(any(), any())
        verify(mockPixel).fire(DUCK_PLAYER_SETTING_ALWAYS_OVERLAY_YOUTUBE)
    }

    @Test
    fun whenProcessJsCallbackMessageSetUserPreferencesFromDuckPlayerPageThenSendCommand() = runTest {
        whenever(mockEnabledToggle.isEnabled()).thenReturn(true)
        whenever(mockDuckPlayer.getUserPreferences()).thenReturn(UserPreferences(overlayInteracted = true, privatePlayerMode = AlwaysAsk))
        testee.processJsCallbackMessage(
            DUCK_PLAYER_PAGE_FEATURE_NAME,
            "setUserValues",
            "id",
            JSONObject("""{ overlayInteracted: "true", privatePlayerMode: {enabled: {} }}"""),
            false,
        ) { "someUrl" }
        assertCommandIssued<Command.SendResponseToDuckPlayer>()
        verify(mockDuckPlayer).setUserPreferences(true, "enabled")
        verify(mockPixel).fire(DUCK_PLAYER_SETTING_ALWAYS_DUCK_PLAYER)
    }

    @Test
    fun whenProcessJsCallbackMessageSendDuckPlayerPixelThenSendPixel() = runTest {
        whenever(mockEnabledToggle.isEnabled()).thenReturn(true)
        whenever(mockDuckPlayer.getUserPreferences()).thenReturn(UserPreferences(overlayInteracted = true, privatePlayerMode = AlwaysAsk))
        testee.processJsCallbackMessage(
            DUCK_PLAYER_FEATURE_NAME,
            "sendDuckPlayerPixel",
            "id",
            JSONObject("""{ pixelName: "pixel", params: {}}"""),
            false,
        ) { "someUrl" }
        verify(mockDuckPlayer).sendDuckPlayerPixel("pixel", mapOf())
    }

    @Test
    fun whenProcessJsCallbackMessageOpenDuckPlayerWithUrlAndOpenInNewTabOffThenNavigate() = runTest {
        whenever(mockEnabledToggle.isEnabled()).thenReturn(true)
        whenever(mockDuckPlayer.getUserPreferences()).thenReturn(UserPreferences(overlayInteracted = true, privatePlayerMode = AlwaysAsk))
        whenever(mockDuckPlayer.shouldOpenDuckPlayerInNewTab()).thenReturn(Off)
        testee.processJsCallbackMessage(
            DUCK_PLAYER_FEATURE_NAME,
            "openDuckPlayer",
            "id",
            JSONObject("""{ href: "duck://player/1234" }"""),
            false,
            { "someUrl" },
        )
        assertCommandIssued<Navigate>()
    }

    @Test
    fun whenProcessJsCallbackMessageOpenDuckPlayerWithUrlAndOpenInNewTabThenSetOrigin() = runTest {
        whenever(mockEnabledToggle.isEnabled()).thenReturn(true)
        whenever(mockDuckPlayer.getUserPreferences()).thenReturn(UserPreferences(overlayInteracted = true, privatePlayerMode = AlwaysAsk))
        whenever(mockDuckPlayer.shouldOpenDuckPlayerInNewTab()).thenReturn(Off)
        testee.processJsCallbackMessage(
            DUCK_PLAYER_FEATURE_NAME,
            "openDuckPlayer",
            "id",
            JSONObject("""{ href: "duck://player/1234" }"""),
            false,
            { "someUrl" },
        )
        verify(mockDuckPlayer).setDuckPlayerOrigin(OVERLAY)
    }

    @Test
    fun whenProcessJsCallbackMessageOpenDuckPlayerWithDuckPlayerAlwaysEnabledUrlAndOpenInNewTabThenSetOrigin() = runTest {
        whenever(mockEnabledToggle.isEnabled()).thenReturn(true)
        whenever(mockDuckPlayer.getUserPreferences()).thenReturn(UserPreferences(overlayInteracted = true, privatePlayerMode = Enabled))
        whenever(mockDuckPlayer.shouldOpenDuckPlayerInNewTab()).thenReturn(Off)
        testee.processJsCallbackMessage(
            DUCK_PLAYER_FEATURE_NAME,
            "openDuckPlayer",
            "id",
            JSONObject("""{ href: "duck://player/1234" }"""),
            false,
            { "someUrl" },
        )
        verify(mockDuckPlayer).setDuckPlayerOrigin(AUTO)
    }

    @Test
    fun whenProcessJsCallbackMessageOpenDuckPlayerWithUrlAndOpenInNewTabUnavailableThenNavigate() = runTest {
        whenever(mockEnabledToggle.isEnabled()).thenReturn(true)
        whenever(mockDuckPlayer.getUserPreferences()).thenReturn(UserPreferences(overlayInteracted = true, privatePlayerMode = AlwaysAsk))
        whenever(mockDuckPlayer.shouldOpenDuckPlayerInNewTab()).thenReturn(Unavailable)
        testee.processJsCallbackMessage(
            DUCK_PLAYER_FEATURE_NAME,
            "openDuckPlayer",
            "id",
            JSONObject("""{ href: "duck://player/1234" }"""),
            false,
            { "someUrl" },
        )
        assertCommandIssued<Navigate>()
    }

    @Test
    fun whenProcessJsCallbackMessageOpenDuckPlayerWithUrlAndOpenInNewTabOnThenOpenInNewTab() = runTest {
        whenever(mockEnabledToggle.isEnabled()).thenReturn(true)
        whenever(mockDuckPlayer.getUserPreferences()).thenReturn(UserPreferences(overlayInteracted = true, privatePlayerMode = AlwaysAsk))
        whenever(mockDuckPlayer.shouldOpenDuckPlayerInNewTab()).thenReturn(On)
        testee.processJsCallbackMessage(
            DUCK_PLAYER_FEATURE_NAME,
            "openDuckPlayer",
            "id",
            JSONObject("""{ href: "duck://player/1234" }"""),
            false,
            { "someUrl" },
        )
        assertCommandIssued<Command.OpenInNewTab>()
    }

    @Test
    fun whenProcessJsCallbackMessageOpenDuckPlayerWithUrlAndOpenInNewTabOnWithCustomTabThenNavigate() = runTest {
        whenever(mockEnabledToggle.isEnabled()).thenReturn(true)
        whenever(mockDuckPlayer.getUserPreferences()).thenReturn(UserPreferences(overlayInteracted = true, privatePlayerMode = AlwaysAsk))
        whenever(mockDuckPlayer.shouldOpenDuckPlayerInNewTab()).thenReturn(On)
        testee.processJsCallbackMessage(
            DUCK_PLAYER_FEATURE_NAME,
            "openDuckPlayer",
            "id",
            JSONObject("""{ href: "duck://player/1234" }"""),
            true,
        ) { "someUrl" }
        assertCommandIssued<Navigate>()
    }

    @Test
    fun whenProcessJsCallbackMessageOpenDuckPlayerWithoutUrlThenDoNotNavigate() = runTest {
        whenever(mockEnabledToggle.isEnabled()).thenReturn(true)
        whenever(mockDuckPlayer.shouldOpenDuckPlayerInNewTab()).thenReturn(On)
        whenever(mockDuckPlayer.getUserPreferences()).thenReturn(UserPreferences(overlayInteracted = true, privatePlayerMode = AlwaysAsk))
        testee.processJsCallbackMessage(
            DUCK_PLAYER_FEATURE_NAME,
            "openDuckPlayer",
            "id",
            null,
            false,
        ) { "someUrl" }
        assertCommandNotIssued<Navigate>()
    }

    @Test
    fun whenProcessJsCallbackMessageTelemetryEventThenFirePixel() = runTest {
        whenever(mockEnabledToggle.isEnabled()).thenReturn(true)
        whenever(mockDuckPlayer.getUserPreferences()).thenReturn(UserPreferences(overlayInteracted = true, privatePlayerMode = AlwaysAsk))
        testee.processJsCallbackMessage(
            DUCK_PLAYER_PAGE_FEATURE_NAME,
            "telemetryEvent",
            "id",
            JSONObject("""{"attributes": {"name": "impression", "value": "landscape-layout"}}"""),
            false,
            { "someUrl" },
        )
        verify(mockPixel).fire(DUCK_PLAYER_LANDSCAPE_LAYOUT_IMPRESSIONS)
    }

    @Test
    fun whenJsCallbackMessageInitialSetupFromOverlayThenSendResponseToJs() = runTest {
        whenever(mockEnabledToggle.isEnabled()).thenReturn(true)
        whenever(mockDuckPlayer.getUserPreferences()).thenReturn(UserPreferences(overlayInteracted = true, privatePlayerMode = AlwaysAsk))
        testee.processJsCallbackMessage(
            DUCK_PLAYER_FEATURE_NAME,
            "initialSetup",
            "id",
            null,
            false,
            { "someUrl" },
        )
        assertCommandIssued<Command.SendResponseToJs>()
    }

    @Test
    fun whenJsCallbackMessageInitialSetupFromDuckPlayerPageThenSendResponseToDuckPlayer() = runTest {
        whenever(mockEnabledToggle.isEnabled()).thenReturn(true)
        whenever(mockDuckPlayer.getUserPreferences()).thenReturn(UserPreferences(overlayInteracted = true, privatePlayerMode = AlwaysAsk))
        testee.processJsCallbackMessage(
            DUCK_PLAYER_PAGE_FEATURE_NAME,
            "initialSetup",
            "id",
            null,
            false,
            { "someUrl" },
        )
        assertCommandIssued<Command.SendResponseToDuckPlayer>()
    }

    @Test
    fun whenJsCallbackMessageOpenSettingsThenOpenSettings() = runTest {
        whenever(mockEnabledToggle.isEnabled()).thenReturn(true)
        testee.processJsCallbackMessage(
            DUCK_PLAYER_PAGE_FEATURE_NAME,
            "openSettings",
            "id",
            null,
            false,
            { "someUrl" },
        )
        assertCommandIssued<Command.OpenDuckPlayerSettings>()
    }

    @Test
    fun whenJsCallbackMessageOpenInfoThenOpenInfo() = runTest {
        whenever(mockEnabledToggle.isEnabled()).thenReturn(true)
        whenever(mockDuckPlayer.getDuckPlayerState()).thenReturn(ENABLED)

        testee.processJsCallbackMessage(
            DUCK_PLAYER_PAGE_FEATURE_NAME,
            "openInfo",
            "id",
            null,
            false,
            { "someUrl" },
        )
        assertCommandIssued<Command.OpenDuckPlayerPageInfo>()
    }

    @Test
    fun whenPrivacyProtectionMenuClickedThenListenerIsInvoked() = runTest {
        loadUrl("http://www.example.com/home.html")
        testee.onPrivacyProtectionMenuClicked()
        verify(mockPrivacyProtectionsToggleUsageListener).onPrivacyProtectionsToggleUsed()
    }

    @Test
    fun whenPageIsChangedThenPrivacyProtectionsPopupManagerIsNotified() = runTest {
        updateUrl(
            originalUrl = "example.com",
            currentUrl = "example2.com",
            isBrowserShowing = true,
        )

        verify(mockPrivacyProtectionsPopupManager).onPageLoaded(
            url = "example2.com",
            httpErrorCodes = emptyList(),
            hasBrowserError = false,
        )
    }

    @Test
    fun whenPageIsChangedWithWebViewErrorResponseThenPrivacyProtectionsPopupManagerIsNotified() = runTest {
        testee.onReceivedError(WebViewErrorResponse.BAD_URL, "example2.com")

        updateUrl(
            originalUrl = "example.com",
            currentUrl = "example2.com",
            isBrowserShowing = true,
        )

        verify(mockPrivacyProtectionsPopupManager).onPageLoaded(
            url = "example2.com",
            httpErrorCodes = emptyList(),
            hasBrowserError = true,
        )
    }

    @Test
    fun whenPageIsChangedWithHttpErrorThenPrivacyProtectionsPopupManagerIsNotified() = runTest {
        testee.recordHttpErrorCode(statusCode = 404, url = "example2.com")

        updateUrl(
            originalUrl = "example.com",
            currentUrl = "example2.com",
            isBrowserShowing = true,
        )

        verify(mockPrivacyProtectionsPopupManager).onPageLoaded(
            url = "example2.com",
            httpErrorCodes = listOf(404),
            hasBrowserError = false,
        )
    }

    @Test
    fun whenPageIsChangedWithHttpError400ThenUpdateCountPixelCalledForWebViewReceivedHttpError400Daily() = runTest {
        testee.recordHttpErrorCode(statusCode = 400, url = "example2.com")

        verify(mockHttpErrorPixels).updateCountPixel(HttpErrorPixelName.WEBVIEW_RECEIVED_HTTP_ERROR_400_DAILY)
    }

    @Test
    fun whenPageIsChangedWithHttpError4XXThenUpdateCountPixelCalledForWebViewReceivedHttpError4XXDaily() = runTest {
        testee.recordHttpErrorCode(statusCode = 403, url = "example2.com")

        verify(mockHttpErrorPixels).updateCountPixel(HttpErrorPixelName.WEBVIEW_RECEIVED_HTTP_ERROR_4XX_DAILY)
        verify(mockHttpErrorPixels, never()).updateCountPixel(HttpErrorPixelName.WEBVIEW_RECEIVED_HTTP_ERROR_400_DAILY)
    }

    @Test
    fun whenPageIsChangedWithHttpError5XXThenUpdateCountPixelCalledForWebViewReceivedHttpError5XXDaily() = runTest {
        testee.recordHttpErrorCode(statusCode = 504, url = "example2.com")

        verify(mockHttpErrorPixels).updateCountPixel(HttpErrorPixelName.WEBVIEW_RECEIVED_HTTP_ERROR_5XX_DAILY)
    }

    @Test
    fun whenPrivacyProtectionsPopupUiEventIsReceivedThenItIsPassedToPrivacyProtectionsPopupManager() = runTest {
        PrivacyProtectionsPopupUiEvent.entries.forEach { event ->
            testee.onPrivacyProtectionsPopupUiEvent(event)
            verify(mockPrivacyProtectionsPopupManager).onUiEvent(event)
        }
    }

    @Test
    fun whenRefreshIsTriggeredByUserThenPrivacyProtectionsPopupManagerIsNotifiedWithTopPosition() = runTest {
        testee.onRefreshRequested(triggeredByUser = false)
        verify(mockPrivacyProtectionsPopupManager, never()).onPageRefreshTriggeredByUser(isOmnibarAtTheTop = true)
        testee.onRefreshRequested(triggeredByUser = true)
        verify(mockPrivacyProtectionsPopupManager).onPageRefreshTriggeredByUser(isOmnibarAtTheTop = true)
    }

    @Test
    fun whenRefreshIsTriggeredByUserThenPrivacyProtectionsPopupManagerIsNotifiedWithBottomPosition() = runTest {
        whenever(mockSettingsDataStore.omnibarPosition).thenReturn(BOTTOM)
        testee.onRefreshRequested(triggeredByUser = false)
        verify(mockPrivacyProtectionsPopupManager, never()).onPageRefreshTriggeredByUser(isOmnibarAtTheTop = false)
        testee.onRefreshRequested(triggeredByUser = true)
        verify(mockPrivacyProtectionsPopupManager).onPageRefreshTriggeredByUser(isOmnibarAtTheTop = false)
    }

    @Test
    fun whenOnlyChangeInUrlIsHttpsUpgradeNakedDomainRedirectOrTrailingSlashThenConsiderSameForExternalLaunch() = runTest {
        val urlA = "https://example.com"
        val urlB = "http://www.example.com"
        val urlC = "https://www.example.com/"
        val urlD = "http://www.example.com/path/"

        assertTrue(testee.urlUnchangedForExternalLaunchPurposes(urlA, urlB))
        assertTrue(testee.urlUnchangedForExternalLaunchPurposes(urlB, urlC))
        assertTrue(testee.urlUnchangedForExternalLaunchPurposes(urlA, urlC))
        assertFalse(testee.urlUnchangedForExternalLaunchPurposes(urlC, urlD))
    }

    @Test
    fun whenPrivacyProtectionsAreToggledThenCorrectPixelsAreSent() = runTest {
        val params = mapOf("test_key" to "test_value")
        whenever(privacyProtectionsPopupExperimentExternalPixels.getPixelParams()).thenReturn(params)
        whenever(mockUserAllowListRepository.isDomainInUserAllowList("www.example.com")).thenReturn(false)
        loadUrl("http://www.example.com/home.html")
        testee.onPrivacyProtectionMenuClicked()
        whenever(mockUserAllowListRepository.isDomainInUserAllowList("www.example.com")).thenReturn(true)
        testee.onPrivacyProtectionMenuClicked()

        verify(mockPixel).fire(AppPixelName.BROWSER_MENU_ALLOWLIST_ADD, params, type = Count)
        verify(mockPixel).fire(AppPixelName.BROWSER_MENU_ALLOWLIST_REMOVE, params, type = Count)
        assertEquals(1, protectionTogglePlugin.toggleOff)
        assertEquals(1, protectionTogglePlugin.toggleOn)
        verify(privacyProtectionsPopupExperimentExternalPixels).tryReportProtectionsToggledFromBrowserMenu(protectionsEnabled = false)
        verify(privacyProtectionsPopupExperimentExternalPixels).tryReportProtectionsToggledFromBrowserMenu(protectionsEnabled = true)
    }

    @Test
    fun whenHomeShownAndFaviconPromptShouldShowAndFavouritesIsNotEmptyThenShowFaviconsPromptCommandSent() = runTest {
        whenever(mockFaviconFetchingPrompt.shouldShow()).thenReturn(true)
        whenever(mockSavedSitesRepository.hasFavorites()).thenReturn(true)

        testee.onHomeShown()

        assertCommandIssued<Command.ShowFaviconsPrompt>()
    }

    @Test
    fun whenHomeShownAndFaviconPromptShouldShowAndFavouritesIsEmptyThenShowFaviconsPromptCommandNotSent() = runTest {
        whenever(mockFaviconFetchingPrompt.shouldShow()).thenReturn(true)
        whenever(mockSavedSitesRepository.hasFavorites()).thenReturn(false)

        testee.onHomeShown()

        assertCommandNotIssued<Command.ShowFaviconsPrompt>()
    }

    @Test
    fun whenHomeShownAndFaviconPromptShouldNotShowAndFavouritesIsNotEmptyThenShowFaviconsPromptCommandNotSent() = runTest {
        whenever(mockFaviconFetchingPrompt.shouldShow()).thenReturn(false)
        whenever(mockSavedSitesRepository.hasFavorites()).thenReturn(true)

        testee.onHomeShown()

        assertCommandNotIssued<Command.ShowFaviconsPrompt>()
    }

    @Test
    fun whenHomeShownAndFaviconPromptShouldNotShowAndFavouritesEmptyThenShowFaviconsPromptCommandNotSent() = runTest {
        whenever(mockFaviconFetchingPrompt.shouldShow()).thenReturn(false)
        whenever(mockSavedSitesRepository.hasFavorites()).thenReturn(false)

        testee.onHomeShown()

        assertCommandNotIssued<Command.ShowFaviconsPrompt>()
    }

    @Test
    @SdkSuppress(minSdkVersion = Build.VERSION_CODES.Q)
    fun whenAllowBypassSSLCertificatesFeatureDisabledThenSSLCertificateErrorsAreIgnored() {
        whenever(mockEnabledToggle.isEnabled()).thenReturn(false)

        val url = "http://example.com"
        givenCurrentSite(url)

        val certificate = aRSASslCertificate()
        val sslErrorResponse = SslErrorResponse(SslError(SslError.SSL_EXPIRED, certificate, url), EXPIRED, url)
        testee.onReceivedSslError(aHandler(), sslErrorResponse)

        assertCommandNotIssued<Command.ShowSSLError>()
    }

    @Test
    @SdkSuppress(minSdkVersion = Build.VERSION_CODES.Q)
    fun whenSslCertificateIssueReceivedForLoadingSiteThenShowSslWarningCommandSentAndViewStatesUpdated() {
        whenever(mockEnabledToggle.isEnabled()).thenReturn(true)

        val url = "http://example.com"
        givenCurrentSite(url)

        val certificate = aRSASslCertificate()
        val sslErrorResponse = SslErrorResponse(SslError(SslError.SSL_EXPIRED, certificate, url), EXPIRED, url)
        testee.onReceivedSslError(aHandler(), sslErrorResponse)

        assertCommandIssued<Command.ShowSSLError>()

        assertEquals(EXPIRED, browserViewState().sslError)
        assertEquals(false, browserViewState().showPrivacyShield.isEnabled())
        assertEquals(false, browserViewState().showDaxIcon)
        assertEquals(false, browserViewState().showSearchIcon)
        assertEquals(false, loadingViewState().isLoading)
    }

    @Test
    @SdkSuppress(minSdkVersion = Build.VERSION_CODES.Q)
    fun whenSslCertificateIssueReceivedForAnotherSiteThenShowSslWarningCommandNotSentAndViewStatesNotUpdated() {
        whenever(mockEnabledToggle.isEnabled()).thenReturn(true)
        val url = "http://example.com"
        givenCurrentSite(url)

        val certificate = aRSASslCertificate()
        val sslErrorResponse = SslErrorResponse(SslError(SslError.SSL_EXPIRED, certificate, url), EXPIRED, "another.com")
        testee.onReceivedSslError(aHandler(), sslErrorResponse)

        assertCommandNotIssued<Command.ShowSSLError>()

        assertEquals(NONE, browserViewState().sslError)
    }

    @Test
    @SdkSuppress(minSdkVersion = Build.VERSION_CODES.Q)
    fun whenInFreshStartAndSslCertificateIssueReceivedThenShowSslWarningCommandSentAndViewStatesUpdated() = runTest {
        whenever(mockEnabledToggle.isEnabled()).thenReturn(true)
        val url = "http://example.com"
        val site: Site = mock()
        whenever(site.url).thenReturn(url)
        whenever(site.nextUrl).thenReturn(null)
        val siteLiveData = MutableLiveData<Site>()
        siteLiveData.value = site

        val certificate = aRSASslCertificate()
        val sslErrorResponse = SslErrorResponse(SslError(SslError.SSL_EXPIRED, certificate, url), EXPIRED, url)
        testee.onReceivedSslError(aHandler(), sslErrorResponse)

        assertCommandIssued<Command.ShowSSLError>()

        assertEquals(EXPIRED, browserViewState().sslError)
        assertEquals(false, browserViewState().showPrivacyShield.isEnabled())
        assertEquals(false, browserViewState().showDaxIcon)
        assertEquals(false, browserViewState().showSearchIcon)
        assertEquals(false, loadingViewState().isLoading)
    }

    @Test
    fun whenSslCertificateBypassedThenUrlAddedToRepository() {
        val url = "http://example.com"

        testee.onSSLCertificateWarningAction(Action.Proceed, url)

        verify(mockBypassedSSLCertificatesRepository).add(url)

        verify(mockPixel).fire(AppPixelName.SSL_CERTIFICATE_WARNING_PROCEED_PRESSED)
    }

    @Test
    fun whenSslCertificateActionShownThenPixelsFired() {
        val url = "http://example.com"

        testee.onSSLCertificateWarningAction(Action.Shown(EXPIRED), url)
        verify(mockPixel).fire(AppPixelName.SSL_CERTIFICATE_WARNING_EXPIRED_SHOWN)

        testee.onSSLCertificateWarningAction(Action.Shown(WRONG_HOST), url)
        verify(mockPixel).fire(AppPixelName.SSL_CERTIFICATE_WARNING_WRONG_HOST_SHOWN)

        testee.onSSLCertificateWarningAction(Action.Shown(UNTRUSTED_HOST), url)
        verify(mockPixel).fire(AppPixelName.SSL_CERTIFICATE_WARNING_UNTRUSTED_SHOWN)

        testee.onSSLCertificateWarningAction(Action.Shown(GENERIC), url)
        verify(mockPixel).fire(AppPixelName.SSL_CERTIFICATE_WARNING_GENERIC_SHOWN)
    }

    @Test
    fun whenSslCertificateActionAdvanceThenPixelsFired() {
        val url = "http://example.com"
        testee.onSSLCertificateWarningAction(Action.Advance, url)

        verify(mockPixel).fire(AppPixelName.SSL_CERTIFICATE_WARNING_ADVANCED_PRESSED)
    }

    @Test
    fun whenSslCertificateActionLeaveSiteThenPixelsFiredAndViewStatesUpdated() {
        val url = "http://example.com"
        testee.onSSLCertificateWarningAction(Action.LeaveSite, url)

        verify(mockPixel).fire(AppPixelName.SSL_CERTIFICATE_WARNING_CLOSE_PRESSED)
        assertEquals(NONE, browserViewState().sslError)
    }

    @Test
    @SdkSuppress(minSdkVersion = Build.VERSION_CODES.Q)
    fun whenSslCertificateActionProceedThenPixelsFiredAndViewStatesUpdated() {
        whenever(mockEnabledToggle.isEnabled()).thenReturn(true)
        val url = "http://example.com"
        val certificate = aRSASslCertificate()
        val sslErrorResponse = SslErrorResponse(SslError(SslError.SSL_EXPIRED, certificate, url), EXPIRED, url)

        testee.onReceivedSslError(aHandler(), sslErrorResponse)

        testee.onSSLCertificateWarningAction(Action.Proceed, url)

        assertCommandNotIssued<Command.HideSSLError>()
        verify(mockPixel).fire(AppPixelName.SSL_CERTIFICATE_WARNING_PROCEED_PRESSED)
        verify(mockBypassedSSLCertificatesRepository).add(url)
        assertEquals(NONE, browserViewState().sslError)
        assertEquals(true, browserViewState().browserShowing)
    }

    @Test
    @SdkSuppress(minSdkVersion = Build.VERSION_CODES.Q)
    fun whenWebViewRefreshedThenSSLErrorStateIsNone() {
        whenever(mockEnabledToggle.isEnabled()).thenReturn(true)
        val url = "http://example.com"
        val certificate = aRSASslCertificate()
        val sslErrorResponse = SslErrorResponse(SslError(SslError.SSL_EXPIRED, certificate, url), EXPIRED, url)

        testee.onReceivedSslError(aHandler(), sslErrorResponse)

        testee.onWebViewRefreshed()

        assertEquals(NONE, browserViewState().sslError)
    }

    @Test
    @SdkSuppress(minSdkVersion = Build.VERSION_CODES.Q)
    fun whenResetSSLErrorThenBrowserErrorStateIsLoading() {
        whenever(mockEnabledToggle.isEnabled()).thenReturn(true)
        val url = "http://example.com"
        val certificate = aRSASslCertificate()
        val sslErrorResponse = SslErrorResponse(SslError(SslError.SSL_EXPIRED, certificate, url), EXPIRED, url)

        testee.onReceivedSslError(aHandler(), sslErrorResponse)
        assertEquals(EXPIRED, browserViewState().sslError)

        testee.refreshBrowserError()
        assertEquals(NONE, browserViewState().sslError)
    }

    @Test
    fun whenRecoveringFromSSLWarningPageAndBrowserShouldShowThenViewStatesUpdated() {
        testee.recoverFromSSLWarningPage(true)

        assertEquals(NONE, browserViewState().sslError)
        assertEquals(true, browserViewState().browserShowing)
    }

    @Test
    fun whenRecoveringFromSSLWarningPageAndBrowserShouldNotShowThenViewStatesUpdated() = runTest {
        testee.recoverFromSSLWarningPage(false)

        assertEquals(NONE, browserViewState().sslError)
        assertEquals(false, browserViewState().browserShowing)
        assertEquals(false, browserViewState().showPrivacyShield.isEnabled())
        assertEquals(true, browserViewState().showSearchIcon)
        assertEquals(false, browserViewState().showDaxIcon)

        assertEquals(false, loadingViewState().isLoading)

        assertEquals("", omnibarViewState().omnibarText)
        assertEquals(false, omnibarViewState().shouldMoveCaretToEnd)
        assertEquals(true, omnibarViewState().forceExpand)
    }

    fun aHandler(): SslErrorHandler {
        val handler = mock<SslErrorHandler>().apply {
        }
        return handler
    }

    private fun aRSASslCertificate(): SslCertificate {
        val certificate = mock<X509Certificate>().apply {
            val key = mock<RSAPublicKey>().apply {
                whenever(this.algorithm).thenReturn("rsa")
                whenever(this.modulus).thenReturn(BigInteger("1"))
            }
            whenever(this.publicKey).thenReturn(key)
        }
        return mock<SslCertificate>().apply {
            whenever(x509Certificate).thenReturn(certificate)
        }
    }

    @Test
    fun whenTrackersBlockedCtaShownThenPrivacyShieldIsHighlighted() = runTest {
        val cta = OnboardingDaxDialogCta.DaxTrackersBlockedCta(mockOnboardingStore, mockAppInstallStore, emptyList(), mockSettingsDataStore)
        testee.ctaViewState.value = ctaViewState().copy(cta = cta)

        testee.onOnboardingDaxTypingAnimationFinished()

        assertTrue(browserViewState().showPrivacyShield.isHighlighted())
    }

    @Test
    fun givenPrivacyShieldHighlightedWhenShieldIconSelectedThenStopPulse() = runTest {
        val cta = OnboardingDaxDialogCta.DaxTrackersBlockedCta(mockOnboardingStore, mockAppInstallStore, emptyList(), mockSettingsDataStore)
        testee.ctaViewState.value = ctaViewState().copy(cta = cta)

        testee.onPrivacyShieldSelected()
        assertTrue(!browserViewState().showPrivacyShield.isHighlighted())
    }

    @Test
    fun givenPrivacyShieldHighlightedWhenShieldIconSelectedThenSendPixel() = runTest {
        whenever(mockUserBrowserProperties.daysSinceInstalled()).thenReturn(0)
        testee.browserViewState.value = browserViewState().copy(showPrivacyShield = HighlightableButton.Visible(highlighted = true))
        val testParams = mapOf("daysSinceInstall" to "0", "from_onboarding" to "true")

        testee.onPrivacyShieldSelected()
        verify(mockPixel).fire(pixel = PrivacyDashboardPixels.PRIVACY_DASHBOARD_FIRST_TIME_OPENED, parameters = testParams, type = Unique())
    }

    @Test
    fun whenUserDismissDaxTrackersBlockedDialogThenFinishPrivacyShieldPulse() {
        val cta = OnboardingDaxDialogCta.DaxTrackersBlockedCta(mockOnboardingStore, mockAppInstallStore, emptyList(), mockSettingsDataStore)
        setCta(cta)

        testee.onUserDismissedCta(cta)
        assertFalse(browserViewState().showPrivacyShield.isHighlighted())
    }

    @Test
    fun givenOnboardingCtaShownWhenUserSubmittedQueryThenDismissCta() {
        whenever(mockOmnibarConverter.convertQueryToUrl("foo", null)).thenReturn("foo.com")
        val cta = OnboardingDaxDialogCta.DaxSerpCta(mockOnboardingStore, mockAppInstallStore)
        testee.ctaViewState.value = CtaViewState(cta = cta)

        testee.onUserSubmittedQuery("foo")

        assertCommandIssued<HideOnboardingDaxDialog> {
            assertEquals(cta, this.onboardingCta)
        }
    }

    @Test
    fun givenSuggestedSearchesDialogShownWhenUserSubmittedQueryThenCustomSearchPixelIsSent() {
        whenever(mockOmnibarConverter.convertQueryToUrl("foo", null)).thenReturn("foo.com")
        val cta = DaxBubbleCta.DaxIntroSearchOptionsCta(mockOnboardingStore, mockAppInstallStore)
        testee.ctaViewState.value = CtaViewState(cta = cta)

        testee.onUserSubmittedQuery("foo")

        verify(mockPixel).fire(ONBOARDING_SEARCH_CUSTOM, type = Unique())
    }

    @Test
    fun givenSuggestedSitesDialogShownWhenUserSubmittedQueryThenCustomSitePixelIsSent() {
        whenever(mockOmnibarConverter.convertQueryToUrl("foo", null)).thenReturn("foo.com")
        val cta = DaxBubbleCta.DaxIntroVisitSiteOptionsCta(mockOnboardingStore, mockAppInstallStore)
        testee.ctaViewState.value = CtaViewState(cta = cta)

        testee.onUserSubmittedQuery("foo")

        verify(mockPixel).fire(ONBOARDING_VISIT_SITE_CUSTOM, type = Unique())
    }

    @Test
    fun whenOnStartPrintThenIsPrintingTrue() {
        testee.onStartPrint()
        assertTrue(browserViewState().isPrinting)
        assertTrue(testee.isPrinting())
    }

    @Test
    fun whenOnFinishPrintThenIsPrintingFalse() {
        testee.onFinishPrint()
        assertFalse(browserViewState().isPrinting)
        assertFalse(testee.isPrinting())
    }

    @Test
    fun whenOnFavoriteAddedThePixelFired() {
        testee.onFavoriteAdded()

        verify(mockPixel).fire(SavedSitesPixelName.EDIT_BOOKMARK_ADD_FAVORITE_TOGGLED)
    }

    @Test
    fun whenOnFavoriteRemovedThePixelFired() {
        testee.onFavoriteRemoved()

        verify(mockPixel).fire(SavedSitesPixelName.EDIT_BOOKMARK_REMOVE_FAVORITE_TOGGLED)
    }

    @Test
    fun whenOnSavedSiteDeleteCancelledThenPixelFired() {
        testee.onSavedSiteDeleteCancelled()

        verify(mockPixel).fire(SavedSitesPixelName.EDIT_BOOKMARK_DELETE_BOOKMARK_CANCELLED)
    }

    @Test
    fun whenOnSavedSiteDeleteRequestedThenPixelFired() {
        testee.onSavedSiteDeleteRequested()

        verify(mockPixel).fire(SavedSitesPixelName.EDIT_BOOKMARK_DELETE_BOOKMARK_CLICKED)
    }

    @Test
    fun whenUserLaunchingTabSwitcherThenLaunchTabSwitcherCommandSentAndPixelFired() {
        testee.userLaunchingTabSwitcher()

        assertCommandIssued<Command.LaunchTabSwitcher>()
        verify(mockPixel).fire(AppPixelName.TAB_MANAGER_CLICKED)
        verify(mockPixel).fire(AppPixelName.TAB_MANAGER_CLICKED_DAILY, emptyMap(), emptyMap(), Daily())
    }

    @Test
    fun whenOnUserTouchedOmnibarTextInputWithEmptyTextAndActionUpThenPixelFired() {
        testee.onUserTouchedOmnibarTextInput(MotionEvent.ACTION_UP)

        verify(mockPixel).fire(AppPixelName.ADDRESS_BAR_NEW_TAB_PAGE_CLICKED)
    }

    @Test
    fun whenOnUserTouchedOmnibarTextInputWithUrlAndActionUpThenPixelFired() {
        loadUrl("https://example.com")
        testee.onUserTouchedOmnibarTextInput(MotionEvent.ACTION_UP)

        verify(mockPixel).fire(AppPixelName.ADDRESS_BAR_WEBSITE_CLICKED)
    }

    @Test
    fun whenOnUserTouchedOmnibarTextInputWithQueryAndActionUpThenPixelFired() {
        loadUrl("https://duckduckgo.com/?q=example")
        testee.onUserTouchedOmnibarTextInput(MotionEvent.ACTION_UP)

        verify(mockPixel).fire(AppPixelName.ADDRESS_BAR_SERP_CLICKED)
    }

    @Test
    fun whenOnUserTouchedOmnibarTextInputWithAnyTextAndOtherActionThenPixelNotFired() {
        loadUrl("https://duckduckgo.com/?q=example")
        testee.onUserTouchedOmnibarTextInput(MotionEvent.ACTION_DOWN)

        verify(mockPixel, never()).fire(AppPixelName.ADDRESS_BAR_NEW_TAB_PAGE_CLICKED)
        verify(mockPixel, never()).fire(AppPixelName.ADDRESS_BAR_WEBSITE_CLICKED)
        verify(mockPixel, never()).fire(AppPixelName.ADDRESS_BAR_SERP_CLICKED)
    }

    @Test
    fun whenOnClearOmnibarTextInputWithEmptyTextThenPixelFired() {
        testee.onClearOmnibarTextInput()

        verify(mockPixel).fire(AppPixelName.ADDRESS_BAR_NEW_TAB_PAGE_ENTRY_CLEARED)
    }

    @Test
    fun whenOnClearOmnibarTextInputWithUrlThenPixelFired() {
        loadUrl("https://example.com")
        testee.onClearOmnibarTextInput()

        verify(mockPixel).fire(AppPixelName.ADDRESS_BAR_WEBSITE_ENTRY_CLEARED)
    }

    @Test
    fun whenOnClearOmnibarTextInputWithQueryUrlThenPixelFired() {
        loadUrl("https://duckduckgo.com/?q=example")
        testee.onClearOmnibarTextInput()

        verify(mockPixel).fire(AppPixelName.ADDRESS_BAR_SERP_ENTRY_CLEARED)
    }

    @Test
    fun whenSendPixelsOnBackKeyPressedWithEmptyTextThenPixelFired() {
        testee.sendPixelsOnBackKeyPressed()

        verify(mockPixel).fire(AppPixelName.ADDRESS_BAR_NEW_TAB_PAGE_CANCELLED)
    }

    @Test
    fun whenSendPixelsOnBackKeyPressedWithUrlThenPixelFired() {
        loadUrl("https://example.com")
        testee.sendPixelsOnBackKeyPressed()

        verify(mockPixel).fire(AppPixelName.ADDRESS_BAR_WEBSITE_CANCELLED)
    }

    @Test
    fun whenSendPixelsOnBackKeyPressedWithQueryUrlThenPixelFired() {
        loadUrl("https://duckduckgo.com/?q=example")

        testee.sendPixelsOnBackKeyPressed()

        verify(mockPixel).fire(AppPixelName.ADDRESS_BAR_SERP_CANCELLED)
    }

    @Test
    fun whenSendPixelsOnEnterKeyPressedWithEmptyTextThenPixelFired() {
        testee.sendPixelsOnEnterKeyPressed()

        verify(mockPixel).fire(AppPixelName.KEYBOARD_GO_NEW_TAB_CLICKED)
    }

    @Test
    fun whenSendPixelsOnEnterKeyPressedWithUrlThenPixelFired() {
        loadUrl("https://example.com")
        testee.sendPixelsOnEnterKeyPressed()

        verify(mockPixel).fire(AppPixelName.KEYBOARD_GO_WEBSITE_CLICKED)
    }

    @Test
    fun whenSendPixelsOnEnterKeyPressedWithQueryUrlThenPixelFired() {
        loadUrl("https://duckduckgo.com/?q=example")

        testee.sendPixelsOnEnterKeyPressed()

        verify(mockPixel).fire(AppPixelName.KEYBOARD_GO_SERP_CLICKED)
    }

    @Test
    fun whenNewTabShownThenPixelIsFired() {
        testee.onNewTabShown()

        verify(mockNewTabPixels).fireNewTabDisplayed()
    }

    @Test
    fun whenUserLongPressedOnHistorySuggestionThenShowRemoveSearchSuggestionDialogCommandIssued() {
        val suggestion = AutoCompleteHistorySuggestion(phrase = "phrase", title = "title", url = "url", isAllowedInTopHits = false)

        testee.userLongPressedAutocomplete(suggestion)

        verify(mockCommandObserver, atLeastOnce()).onChanged(commandCaptor.capture())
        val issuedCommand = commandCaptor.allValues.find { it is Command.ShowRemoveSearchSuggestionDialog }
        assertEquals(suggestion, (issuedCommand as Command.ShowRemoveSearchSuggestionDialog).suggestion)
    }

    @Test
    fun whenUserLongPressedOnHistorySearchSuggestionThenShowRemoveSearchSuggestionDialogCommandIssued() {
        val suggestion = AutoCompleteHistorySearchSuggestion(phrase = "phrase", isAllowedInTopHits = false)

        testee.userLongPressedAutocomplete(suggestion)

        verify(mockCommandObserver, atLeastOnce()).onChanged(commandCaptor.capture())
        val issuedCommand = commandCaptor.allValues.find { it is Command.ShowRemoveSearchSuggestionDialog }
        assertEquals(suggestion, (issuedCommand as Command.ShowRemoveSearchSuggestionDialog).suggestion)
    }

    @Test
    fun whenUserLongPressedOnOtherSuggestionThenDoNothing() {
        val suggestion = AutoCompleteDefaultSuggestion(phrase = "phrase")

        testee.userLongPressedAutocomplete(suggestion)

        assertCommandNotIssued<Command.ShowRemoveSearchSuggestionDialog>()
    }

    @Test
    fun whenOnRemoveSearchSuggestionConfirmedForHistorySuggestionThenPixelsFiredAndHistoryEntryRemoved() = runBlocking {
        val suggestion = AutoCompleteHistorySuggestion(phrase = "phrase", title = "title", url = "url", isAllowedInTopHits = false)
        val omnibarText = "foo"

        testee.onRemoveSearchSuggestionConfirmed(suggestion, omnibarText)

        verify(mockPixel).fire(AppPixelName.AUTOCOMPLETE_RESULT_DELETED)
        verify(mockPixel).fire(AppPixelName.AUTOCOMPLETE_RESULT_DELETED_DAILY, type = Daily())
        verify(mockNavigationHistory).removeHistoryEntryByUrl(suggestion.url)
        assertCommandIssued<Command.AutocompleteItemRemoved>()
    }

    @Test
    fun whenOnRemoveSearchSuggestionConfirmedForHistorySearchSuggestionThenPixelsFiredAndHistoryEntryRemoved() = runBlocking {
        val suggestion = AutoCompleteHistorySearchSuggestion(phrase = "phrase", isAllowedInTopHits = false)
        val omnibarText = "foo"

        testee.onRemoveSearchSuggestionConfirmed(suggestion, omnibarText)

        verify(mockPixel).fire(AppPixelName.AUTOCOMPLETE_RESULT_DELETED)
        verify(mockPixel).fire(AppPixelName.AUTOCOMPLETE_RESULT_DELETED_DAILY, type = Daily())
        verify(mockNavigationHistory).removeHistoryEntryByQuery(suggestion.phrase)
        assertCommandIssued<Command.AutocompleteItemRemoved>()
    }

    @Test
    fun whenNewPageWithUrlYouTubeNoCookieThenReplaceUrlWithDuckPlayer() = runTest {
        whenever(mockDuckPlayer.isSimulatedYoutubeNoCookie("https://youtube-nocookie.com/?videoID=1234".toUri())).thenReturn(true)
        whenever(mockDuckPlayer.isSimulatedYoutubeNoCookie("duck://player/1234".toUri())).thenReturn(false)
        whenever(mockDuckPlayer.createDuckPlayerUriFromYoutubeNoCookie("https://youtube-nocookie.com/?videoID=1234".toUri())).thenReturn(
            "duck://player/1234",
        )
        whenever(mockDuckPlayer.getDuckPlayerState()).thenReturn(ENABLED)
        testee.browserViewState.value = browserViewState().copy(browserShowing = true)

        testee.navigationStateChanged(buildWebNavigation("https://youtube-nocookie.com/?videoID=1234"))

        assertEquals("duck://player/1234", omnibarViewState().omnibarText)
    }

    @Test
    fun whenNewPageWithUrlYouTubeNoCookieThenShowDuckPlayerIcon() = runTest {
        whenever(mockDuckPlayer.getDuckPlayerState()).thenReturn(ENABLED)
        whenever(mockDuckPlayer.isSimulatedYoutubeNoCookie("https://youtube-nocookie.com/?videoID=1234".toUri())).thenReturn(true)
        whenever(mockDuckPlayer.isSimulatedYoutubeNoCookie("duck://player/1234".toUri())).thenReturn(false)
        whenever(mockDuckPlayer.createDuckPlayerUriFromYoutubeNoCookie("https://youtube-nocookie.com/?videoID=1234".toUri())).thenReturn(
            "duck://player/1234",
        )
        whenever(mockDuckPlayer.isDuckPlayerUri("duck://player/1234")).thenReturn(true)
        whenever(mockDuckPlayer.getDuckPlayerState()).thenReturn(ENABLED)

        testee.browserViewState.value = browserViewState().copy(browserShowing = true)

        testee.navigationStateChanged(buildWebNavigation("https://youtube-nocookie.com/?videoID=1234"))

        assertTrue(browserViewState().showDuckPlayerIcon)
    }

    @Test
    fun whenUrlUpdatedWithUrlYouTubeNoCookieThenReplaceUrlWithDuckPlayer() = runTest {
        whenever(mockDuckPlayer.isSimulatedYoutubeNoCookie("https://youtube-nocookie.com/?videoID=1234".toUri())).thenReturn(true)
        whenever(mockDuckPlayer.isSimulatedYoutubeNoCookie("duck://player/1234".toUri())).thenReturn(false)
        whenever(mockDuckPlayer.isSimulatedYoutubeNoCookie("http://example.com".toUri())).thenReturn(false)
        whenever(mockDuckPlayer.createDuckPlayerUriFromYoutubeNoCookie("https://youtube-nocookie.com/?videoID=1234".toUri())).thenReturn(
            "duck://player/1234",
        )
        whenever(mockDuckPlayer.getDuckPlayerState()).thenReturn(ENABLED)

        testee.browserViewState.value = browserViewState().copy(browserShowing = true)

        testee.navigationStateChanged(buildWebNavigation("http://example.com"))
        testee.navigationStateChanged(buildWebNavigation("https://youtube-nocookie.com/?videoID=1234"))

        assertEquals("duck://player/1234", omnibarViewState().omnibarText)
    }

    @Test
    fun whenSharingDuckPlayerUrlThenReplaceWithYouTubeUrl() = runTest {
        givenCurrentSite("duck://player/1234")
        whenever(mockDuckPlayer.isDuckPlayerUri("duck://player/1234")).thenReturn(true)
        whenever(mockDuckPlayer.createYoutubeWatchUrlFromDuckPlayer(any())).thenReturn("https://youtube.com/watch?v=1234")

        testee.onShareSelected()

        assertCommandIssued<ShareLink> {
            assertEquals("https://youtube.com/watch?v=1234", this.url)
        }
    }

    @Test
    fun whenHandleMenuRefreshActionThenSendMenuRefreshPixels() {
        testee.handleMenuRefreshAction()

        verify(refreshPixelSender).sendMenuRefreshPixels()
    }

    @Test
    fun whenHandlePullToRefreshActionThenSendPullToRefreshPixels() {
        testee.handlePullToRefreshAction()

        verify(refreshPixelSender).sendPullToRefreshPixels()
    }

    @Test
    fun whenFireCustomTabRefreshPixelThenSendCustomTabRefreshPixel() {
        testee.fireCustomTabRefreshPixel()

        verify(refreshPixelSender).sendCustomTabRefreshPixel()
    }

    @Test
    fun givenHighlightsExperimentWhenUserClickedSkipInExperimentFireDialogThenSendCancelPixel() {
        val cta = OnboardingDaxDialogCta.DaxExperimentFireButtonCta(mockOnboardingStore, mockAppInstallStore)
        setCta(cta)

        testee.onUserClickCtaSecondaryButton(cta)

        verify(mockPixel).fire(ONBOARDING_DAX_CTA_CANCEL_BUTTON, mapOf(PixelParameter.CTA_SHOWN to DAX_FIRE_DIALOG_CTA))
    }

    @Test
    fun whenPageIsChangedWithWebViewErrorResponseThenPixelIsFired() = runTest {
        testee.onReceivedError(BAD_URL, "example2.com")

        updateUrl(
            originalUrl = "example.com",
            currentUrl = "example2.com",
            isBrowserShowing = true,
        )

        verify(mockPixel).enqueueFire(AppPixelName.ERROR_PAGE_SHOWN)
    }

    @Test
    fun givenErrorPageFeatureDisabledWhenPageIsChangedWithWebViewErrorResponseThenPixelIsNotFired() = runTest {
        fakeAndroidConfigBrowserFeature.errorPagePixel().setRawStoredState(State(enable = false))
        testee.onReceivedError(BAD_URL, "example2.com")

        updateUrl(
            originalUrl = "example.com",
            currentUrl = "example2.com",
            isBrowserShowing = true,
        )

        verify(mockPixel, never()).enqueueFire(AppPixelName.ERROR_PAGE_SHOWN)
    }

    @Test
    fun whenUserSelectedAutocompleteWithAutoCompleteSwitchToTabSuggestionThenSwitchToTabCommandSentWithTabId() = runTest {
        val tabId = "tabId"
        val suggestion = AutoCompleteSwitchToTabSuggestion(phrase = "phrase", title = "title", url = "https://www.example.com", tabId = tabId)
        whenever(mockSavedSitesRepository.hasBookmarks()).thenReturn(false)
        whenever(mockNavigationHistory.hasHistory()).thenReturn(false)

        testee.userSelectedAutocomplete(suggestion)

        assertCommandIssued<Command.SwitchToTab> {
            assertEquals(tabId, this.tabId)
        }
    }

    @Test
    fun whenNavigationStateChangedCalledThenHandleResolvedUrlIsChecked() = runTest {
        testee.navigationStateChanged(buildWebNavigation("https://example.com"))

        verify(mockShowOnAppLaunchHandler).handleResolvedUrlStorage(eq("https://example.com"), any(), any())
    }

    private fun aCredential(): LoginCredentials {
        return LoginCredentials(domain = null, username = null, password = null)
    }

    private fun assertShowHistoryCommandSent(expectedStackSize: Int) {
        assertCommandIssued<ShowBackNavigationHistory> {
            assertEquals(expectedStackSize, history.size)
        }
    }

    private fun configureOmnibarEditing() {
        testee.onOmnibarInputStateChanged(hasFocus = true, query = "", hasQueryChanged = false)
    }

    private fun configureOmnibarNotEditing() {
        testee.onOmnibarInputStateChanged(hasFocus = false, query = "", hasQueryChanged = false)
    }

    private fun buildNavigationHistoryStack(stackSize: Int) {
        val history = mutableListOf<NavigationHistoryEntry>()
        for (i in 0 until stackSize) {
            history.add(NavigationHistoryEntry(url = "$i.example.com"))
        }

        testee.navigationStateChanged(buildWebNavigation(navigationHistory = history))
    }

    private fun givenCustomHeadersProviderReturnsGpcHeader() {
        fakeCustomHeadersPlugin.headers = mapOf(GPC_HEADER to GPC_HEADER_VALUE)
    }

    private fun givenCustomHeadersProviderReturnsNoHeaders() {
        fakeCustomHeadersPlugin.headers = emptyMap()
    }

    private fun givenCustomHeadersProviderReturnsAndroidFeaturesHeader() {
        fakeCustomHeadersPlugin.headers = mapOf(X_DUCKDUCKGO_ANDROID_HEADER to TEST_VALUE)
    }

    private suspend fun givenFireButtonPulsing() {
        whenever(mockExtendedOnboardingFeatureToggles.noBrowserCtas()).thenReturn(mockEnabledToggle)
        whenever(mockUserStageStore.getUserAppStage()).thenReturn(AppStage.DAX_ONBOARDING)
        dismissedCtaDaoChannel.send(listOf(DismissedCta(CtaId.DAX_DIALOG_TRACKERS_FOUND)))
    }

    private fun givenDeviceLocationSharingIsEnabled(state: Boolean) {
        whenever(geoLocationPermissions.isDeviceLocationEnabled()).thenReturn(state)
    }

    private fun givenLocationPermissionIsEnabled(state: Boolean) {
        whenever(mockSettingsStore.appLocationPermission).thenReturn(state)
    }

    private inline fun <reified T : Command> assertCommandIssued(instanceAssertions: T.() -> Unit = {}) {
        verify(mockCommandObserver, atLeastOnce()).onChanged(commandCaptor.capture())
        val issuedCommand = commandCaptor.allValues.find { it is T }
        assertNotNull(issuedCommand)
        (issuedCommand as T).apply { instanceAssertions() }
    }

    private inline fun <reified T : Command> assertCommandNotIssued() {
        val defaultMockingDetails = DefaultMockingDetails(mockCommandObserver)
        if (defaultMockingDetails.invocations.isNotEmpty()) {
            verify(mockCommandObserver, atLeastOnce()).onChanged(commandCaptor.capture())
            val issuedCommand = commandCaptor.allValues.find { it is T }
            assertNull(issuedCommand)
        }
    }

    private inline fun <reified T : Command> assertCommandIssuedTimes(times: Int) {
        if (times == 0) {
            assertCommandNotIssued<T>()
        } else {
            verify(mockCommandObserver, atLeastOnce()).onChanged(commandCaptor.capture())
            val timesIssued = commandCaptor.allValues.count { it is T }
            assertEquals(times, timesIssued)
        }
    }

    private fun givenInvalidatedGlobalLayout() {
        testee.globalLayoutState.value = GlobalLayoutViewState.Invalidated
    }

    private fun givenOneActiveTabSelected() {
        selectedTabLiveData.value = TabEntity("TAB_ID", "https://example.com", "", skipHome = false, viewed = true, position = 0)
        testee.loadData("TAB_ID", "https://example.com", false, false)
    }

    private fun givenFireproofWebsiteDomain(vararg fireproofWebsitesDomain: String) {
        fireproofWebsitesDomain.forEach {
            fireproofWebsiteDao.insert(FireproofWebsiteEntity(domain = it))
        }
    }

    private fun givenLoginDetected(domain: String) = LoginDetected(authLoginDomain = "", forwardedToDomain = domain)

    private fun givenCurrentSite(domain: String): Site {
        val site: Site = mock()
        whenever(site.url).thenReturn(domain)
        whenever(site.nextUrl).thenReturn(domain)
        whenever(site.uri).thenReturn(Uri.parse(domain))
        whenever(site.realBrokenSiteContext).thenReturn(mockBrokenSiteContext)
        val siteLiveData = MutableLiveData<Site>()
        siteLiveData.value = site
        whenever(mockTabRepository.retrieveSiteData("TAB_ID")).thenReturn(siteLiveData)
        testee.loadData("TAB_ID", domain, false, false)

        return site
    }

    private fun givenRemoteMessagingModel(
        remoteMessagingRepository: RemoteMessagingRepository,
        pixel: Pixel,
        dispatchers: DispatcherProvider,
    ) = RemoteMessagingModel(remoteMessagingRepository, pixel, dispatchers)

    private fun setBrowserShowing(isBrowsing: Boolean) {
        testee.browserViewState.value = browserViewState().copy(browserShowing = isBrowsing)
    }

    private fun setDesktopBrowsingMode(desktopBrowsingMode: Boolean) {
        testee.browserViewState.value = browserViewState().copy(isDesktopBrowsingMode = desktopBrowsingMode)
    }

    private fun setCta(cta: Cta) {
        testee.ctaViewState.value = ctaViewState().copy(cta = cta)
    }

    private fun aTabEntity(id: String): TabEntity {
        return TabEntity(tabId = id, position = 0)
    }

    private fun loadTabWithId(tabId: String) {
        testee.loadData(tabId, initialUrl = null, skipHome = false, isExternal = false)
    }

    private fun loadUrl(
        url: String?,
        title: String? = null,
        isBrowserShowing: Boolean = true,
    ) = runTest {
        whenever(mockDuckPlayer.observeUserPreferences()).thenReturn(flowOf(UserPreferences(false, Disabled)))

        setBrowserShowing(isBrowserShowing)
        testee.navigationStateChanged(buildWebNavigation(originalUrl = url, currentUrl = url, title = title))
    }

    @Suppress("SameParameterValue")
    private fun updateUrl(
        originalUrl: String?,
        currentUrl: String?,
        isBrowserShowing: Boolean,
    ) = runTest {
        whenever(mockDuckPlayer.isSimulatedYoutubeNoCookie(anyUri())).thenReturn(false)
        setBrowserShowing(isBrowserShowing)
        testee.navigationStateChanged(buildWebNavigation(originalUrl = originalUrl, currentUrl = currentUrl))
    }

    @Suppress("SameParameterValue")
    private fun onProgressChanged(
        url: String?,
        newProgress: Int,
    ) {
        testee.navigationStateChanged(buildWebNavigation(originalUrl = url, currentUrl = url, progress = newProgress))
    }

    private fun overrideUrl(
        url: String,
        isBrowserShowing: Boolean = true,
    ) {
        setBrowserShowing(isBrowserShowing)
        testee.willOverrideUrl(newUrl = url)
    }

    private fun setupNavigation(
        skipHome: Boolean = false,
        isBrowsing: Boolean,
        canGoForward: Boolean = false,
        canGoBack: Boolean = false,
        stepsToPreviousPage: Int = 0,
    ) {
        testee.skipHome = skipHome
        setBrowserShowing(isBrowsing)
        val nav = buildWebNavigation(canGoForward = canGoForward, canGoBack = canGoBack, stepsToPreviousPage = stepsToPreviousPage)
        testee.navigationStateChanged(nav)
    }

    private fun captureCommands(): KArgumentCaptor<Command> {
        verify(mockCommandObserver, atLeastOnce()).onChanged(commandCaptor.capture())
        return commandCaptor
    }

    private fun clearAccessibilitySettings() {
        context.getSharedPreferences(AccessibilitySettingsSharedPreferences.FILENAME, Context.MODE_PRIVATE).edit().clear().commit()
    }

    private fun buildWebNavigation(
        currentUrl: String? = null,
        originalUrl: String? = null,
        title: String? = null,
        canGoForward: Boolean = false,
        canGoBack: Boolean = false,
        stepsToPreviousPage: Int = 0,
        progress: Int? = null,
        navigationHistory: List<NavigationHistoryEntry> = emptyList(),
    ): WebNavigationState {
        val nav: WebNavigationState = mock()
        whenever(nav.originalUrl).thenReturn(originalUrl)
        whenever(nav.currentUrl).thenReturn(currentUrl)
        whenever(nav.title).thenReturn(title)
        whenever(nav.canGoForward).thenReturn(canGoForward)
        whenever(nav.canGoBack).thenReturn(canGoBack)
        whenever(nav.stepsToPreviousPage).thenReturn(stepsToPreviousPage)
        whenever(nav.progress).thenReturn(progress)
        whenever(nav.navigationHistory).thenReturn(navigationHistory)
        return nav
    }

    private fun buildFileChooserParams(
        acceptTypes: Array<String>,
        captureEnabled: Boolean = false,
    ): FileChooserParams {
        return object : FileChooserParams() {
            override fun getAcceptTypes(): Array<String> = acceptTypes
            override fun getMode(): Int = 0
            override fun isCaptureEnabled(): Boolean = captureEnabled
            override fun getTitle(): CharSequence? = null
            override fun getFilenameHint(): String? = null
            override fun createIntent(): Intent = Intent()
        }
    }

    private fun privacyShieldState() = testee.privacyShieldViewState.value!!
    private fun ctaViewState() = testee.ctaViewState.value!!
    private fun browserViewState() = testee.browserViewState.value!!
    private fun omnibarViewState() = testee.omnibarViewState.value!!
    private fun loadingViewState() = testee.loadingViewState.value!!
    private fun autoCompleteViewState() = testee.autoCompleteViewState.value!!
    private fun findInPageViewState() = testee.findInPageViewState.value!!
    private fun globalLayoutViewState() = testee.globalLayoutState.value!!
    private fun browserGlobalLayoutViewState() = testee.globalLayoutState.value!! as GlobalLayoutViewState.Browser
    private fun accessibilityViewState() = testee.accessibilityViewState.value!!

    fun anyUri(): Uri = any()

    class FakeCapabilityChecker(var enabled: Boolean) : AutofillCapabilityChecker {
        override suspend fun isAutofillEnabledByConfiguration(url: String) = enabled
        override suspend fun canInjectCredentialsToWebView(url: String) = enabled
        override suspend fun canSaveCredentialsFromWebView(url: String) = enabled
        override suspend fun canGeneratePasswordFromWebView(url: String) = enabled
        override suspend fun canAccessCredentialManagementScreen() = enabled
    }

    class FakePluginPoint(val plugin: FakePrivacyProtectionTogglePlugin) : PluginPoint<PrivacyProtectionTogglePlugin> {
        override fun getPlugins(): Collection<PrivacyProtectionTogglePlugin> {
            return listOf(plugin)
        }
    }

    class FakePrivacyProtectionTogglePlugin : PrivacyProtectionTogglePlugin {
        var toggleOff = 0
        var toggleOn = 0

        override suspend fun onToggleOff(origin: PrivacyToggleOrigin) {
            toggleOff++
        }
        override suspend fun onToggleOn(origin: PrivacyToggleOrigin) {
            toggleOn++
        }
    }

    class FakeCustomHeadersProvider(var headers: Map<String, String>) : CustomHeadersProvider {
        override fun getCustomHeaders(url: String): Map<String, String> {
            return headers
        }
    }
}<|MERGE_RESOLUTION|>--- conflicted
+++ resolved
@@ -490,11 +490,8 @@
     private val protectionTogglePluginPoint = FakePluginPoint(protectionTogglePlugin)
     private var fakeAndroidConfigBrowserFeature = FakeFeatureToggleFactory.create(AndroidBrowserConfigFeature::class.java)
     private val mockAutocompleteTabsFeature: AutocompleteTabsFeature = mock()
-<<<<<<< HEAD
+    private val fakeCustomHeadersPlugin = FakeCustomHeadersProvider(emptyMap())
     private val mockToggleReports: ToggleReports = mock()
-=======
-    private val fakeCustomHeadersPlugin = FakeCustomHeadersProvider(emptyMap())
->>>>>>> 9f2134c6
 
     @Before
     fun before() = runTest {
@@ -659,11 +656,8 @@
             highlightsOnboardingExperimentManager = mockHighlightsOnboardingExperimentManager,
             privacyProtectionTogglePlugin = protectionTogglePluginPoint,
             showOnAppLaunchOptionHandler = mockShowOnAppLaunchHandler,
-<<<<<<< HEAD
+            customHeadersProvider = fakeCustomHeadersPlugin,
             toggleReports = mockToggleReports,
-=======
-            customHeadersProvider = fakeCustomHeadersPlugin,
->>>>>>> 9f2134c6
         )
 
         testee.loadData("abc", null, false, false)
