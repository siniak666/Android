--- conflicted
+++ resolved
@@ -31,89 +31,6 @@
         <androidx.constraintlayout.widget.Guideline
             android:id="@+id/guidelineStart"
             style="@style/AutofillDialogContentGuidelineStart" />
-<<<<<<< HEAD
-
-        <androidx.constraintlayout.widget.Guideline
-            android:id="@+id/guidelineEnd"
-            style="@style/AutofillDialogContentGuidelineEnd" />
-
-        <androidx.constraintlayout.widget.ConstraintLayout
-            android:id="@+id/autofillDialogContentContainer"
-            android:layout_width="0dp"
-            android:layout_height="wrap_content"
-            app:layout_constraintTop_toTopOf="parent"
-            app:layout_constraintWidth_max="@dimen/autofillBottomSheetContentMaxWidth"
-            app:layout_constraintBottom_toBottomOf="parent"
-            app:layout_constraintStart_toStartOf="@id/guidelineStart"
-            app:layout_constraintEnd_toEndOf="@id/guidelineEnd">
-
-            <LinearLayout
-                android:id="@+id/siteDetailsContainer"
-                android:layout_width="match_parent"
-                android:layout_height="wrap_content"
-                android:layout_marginTop="40dp"
-                android:gravity="center"
-                android:orientation="horizontal"
-                app:layout_constraintEnd_toEndOf="parent"
-                app:layout_constraintStart_toStartOf="parent"
-                app:layout_constraintTop_toTopOf="parent">
-
-                <ImageView
-                    android:id="@+id/favicon"
-                    style="@style/AutofillDialogFaviconStyle"
-                    tools:src="@drawable/ic_dax_icon" />
-
-                <com.duckduckgo.mobile.android.ui.view.text.DaxTextView
-                    android:id="@+id/siteName"
-                    android:layout_width="wrap_content"
-                    android:layout_height="wrap_content"
-                    android:layout_marginEnd="@dimen/keyline_2"
-                    app:typography="h5"
-                    tools:text="duckduckgo.com" />
-
-            </LinearLayout>
-
-            <com.duckduckgo.mobile.android.ui.view.text.DaxTextView
-                android:layout_width="0dp"
-                android:layout_height="wrap_content"
-                android:id="@+id/dialogTitle"
-                android:layout_marginTop="@dimen/keyline_5"
-                android:layout_marginStart="@dimen/keyline_4"
-                android:layout_marginEnd="@dimen/keyline_4"
-                tools:text="Update password for\nUSERNAME?"
-                android:gravity="center_horizontal"
-                app:layout_constraintBottom_toTopOf="@id/dialogSubtitle"
-                app:layout_constraintEnd_toEndOf="@id/updateCredentialsButton"
-                app:layout_constraintStart_toStartOf="@id/updateCredentialsButton"
-                app:layout_constraintTop_toBottomOf="@id/siteDetailsContainer"
-                app:typography="h2" />
-
-            <com.duckduckgo.mobile.android.ui.view.text.DaxTextView
-                android:id="@+id/dialogSubtitle"
-                android:layout_width="0dp"
-                android:layout_height="wrap_content"
-                android:layout_marginTop="24dp"
-                android:enabled="false"
-                android:gravity="center_horizontal"
-                app:layout_constraintWidth_percent="0.75"
-                app:typography="body2"
-                app:layout_constraintEnd_toEndOf="@id/updateCredentialsButton"
-                app:layout_constraintStart_toStartOf="@id/updateCredentialsButton"
-                app:layout_constraintTop_toBottomOf="@id/dialogTitle"
-                tools:text="@string/updateLoginUpdatePasswordExplanation" />
-
-            <com.duckduckgo.mobile.android.ui.view.button.DaxButtonPrimary
-                android:id="@+id/updateCredentialsButton"
-                app:buttonSize="large"
-                android:layout_width="0dp"
-                android:layout_height="wrap_content"
-                android:layout_marginTop="@dimen/keyline_5"
-                android:text="@string/updateLoginDialogButtonUpdatePassword"
-                app:layout_constraintEnd_toEndOf="parent"
-                app:layout_constraintStart_toStartOf="parent"
-                app:layout_constraintTop_toBottomOf="@id/dialogSubtitle" />
-
-=======
 
         <androidx.constraintlayout.widget.Guideline
             android:id="@+id/guidelineEnd"
@@ -180,7 +97,6 @@
                 app:layout_constraintStart_toStartOf="parent"
                 app:layout_constraintTop_toBottomOf="@id/dialogSubtitle" />
 
->>>>>>> 6a5bfa1b
             <com.duckduckgo.mobile.android.ui.view.button.DaxButtonGhost
                 android:id="@+id/cancelButton"
                 android:layout_width="0dp"
