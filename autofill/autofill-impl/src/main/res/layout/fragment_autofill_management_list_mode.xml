--- conflicted
+++ resolved
@@ -26,19 +26,6 @@
         android:layout_width="match_parent"
         android:layout_height="wrap_content">
 
-<<<<<<< HEAD
-        <com.duckduckgo.common.ui.view.InfoPanel
-            android:id="@+id/webViewUnsupportedWarningPanel"
-            style="@style/Widget.DuckDuckGo.InfoPanel"
-            android:visibility="gone"
-            android:layout_margin="@dimen/keyline_4"
-            app:panelText="@string/credentialManagementWebViewIncompatibleErrorMessage"
-            app:layout_constraintTop_toTopOf="parent"
-            app:layout_constraintStart_toStartOf="parent"
-            app:layout_constraintEnd_toEndOf="parent"
-            app:panelBackground="@drawable/info_panel_alert_background"
-            app:panelDrawable="@drawable/ic_info_panel_alert" />
-
         <com.duckduckgo.common.ui.view.MessageCta
             android:layout_width="0dp"
             android:layout_height="wrap_content"
@@ -47,10 +34,8 @@
             android:id="@+id/autofillSurveyMessage"
             app:layout_constraintStart_toStartOf="parent"
             app:layout_constraintEnd_toEndOf="parent"
-            app:layout_constraintTop_toBottomOf="@id/webViewUnsupportedWarningPanel" />
+            app:layout_constraintTop_toTopOf="parent" />
 
-=======
->>>>>>> 6325573b
         <com.duckduckgo.common.ui.view.listitem.TwoLineListItem
             android:id="@+id/enabledToggle"
             android:layout_width="0dp"
@@ -61,11 +46,7 @@
             app:showSwitch="true"
             app:layout_constraintStart_toStartOf="parent"
             app:layout_constraintEnd_toEndOf="parent"
-<<<<<<< HEAD
             app:layout_constraintTop_toBottomOf="@id/autofillSurveyMessage" />
-=======
-            app:layout_constraintTop_toTopOf="parent" />
->>>>>>> 6325573b
 
         <com.duckduckgo.common.ui.view.divider.HorizontalDivider
             android:id="@+id/topDivider"
