--- conflicted
+++ resolved
@@ -40,10 +40,7 @@
             android:layout_width="0dp"
             android:layout_height="wrap_content"
             app:layout_constraintTop_toTopOf="parent"
-<<<<<<< HEAD
-=======
             android:layout_marginTop="40dp"
->>>>>>> 6a5bfa1b
             app:layout_constraintWidth_max="@dimen/autofillBottomSheetContentMaxWidth"
             app:layout_constraintBottom_toBottomOf="parent"
             app:layout_constraintStart_toStartOf="@id/guidelineStart"
@@ -53,10 +50,6 @@
                 android:id="@+id/siteDetailsContainer"
                 android:layout_width="0dp"
                 android:layout_height="wrap_content"
-<<<<<<< HEAD
-                android:layout_marginTop="40dp"
-=======
->>>>>>> 6a5bfa1b
                 android:gravity="center"
                 android:orientation="horizontal"
                 app:layout_constraintEnd_toEndOf="parent"
