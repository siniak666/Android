--- conflicted
+++ resolved
@@ -44,11 +44,7 @@
     val openerContext: BrokenSiteOpenerContext?,
     val jsPerformance: DoubleArray?,
 ) {
-<<<<<<< HEAD
-    enum class ReportFlow { MENU, DASHBOARD, TOGGLE_DASHBOARD, TOGGLE_MENU }
-=======
-    enum class ReportFlow { MENU, DASHBOARD, PROMPT }
->>>>>>> 99d55349
+    enum class ReportFlow { MENU, DASHBOARD, TOGGLE_DASHBOARD, TOGGLE_MENU, PROMPT }
 
     companion object {
         fun fromSite(site: Site?, reportFlow: ReportFlow): BrokenSiteData {
