/*
 * Copyright (c) 2020 DuckDuckGo
 *
 * Licensed under the Apache License, Version 2.0 (the "License");
 * you may not use this file except in compliance with the License.
 * You may obtain a copy of the License at
 *
 *     http://www.apache.org/licenses/LICENSE-2.0
 *
 * Unless required by applicable law or agreed to in writing, software
 * distributed under the License is distributed on an "AS IS" BASIS,
 * WITHOUT WARRANTIES OR CONDITIONS OF ANY KIND, either express or implied.
 * See the License for the specific language governing permissions and
 * limitations under the License.
 */

package com.duckduckgo.mobile.android.vpn.processor.tcp

import com.duckduckgo.mobile.android.vpn.health.HealthMetricCounter
import com.duckduckgo.mobile.android.vpn.processor.packet.isIP4
import com.duckduckgo.mobile.android.vpn.processor.packet.totalHeaderSize
import com.duckduckgo.mobile.android.vpn.processor.tcp.TcpPacketProcessor.Companion.logPacketDetails
import com.duckduckgo.mobile.android.vpn.processor.tcp.TcpPacketProcessor.Companion.sendFinToClient
import com.duckduckgo.mobile.android.vpn.processor.tcp.TcpPacketProcessor.Companion.updateState
import com.duckduckgo.mobile.android.vpn.processor.tcp.TcpStateFlow.Event.MoveState
import com.duckduckgo.mobile.android.vpn.processor.tcp.TcpStateFlow.Event.MoveState.MoveClientToState
import com.duckduckgo.mobile.android.vpn.processor.tcp.TcpStateFlow.Event.MoveState.MoveServerToState
import com.duckduckgo.mobile.android.vpn.processor.tcp.TcpStateFlow.Event.SendDelayedFin
import com.duckduckgo.mobile.android.vpn.processor.tcp.TcpStateFlow.Event.SendFin
import com.duckduckgo.mobile.android.vpn.processor.tcp.TcpStateFlow.Event.SendReset
import com.duckduckgo.mobile.android.vpn.service.VpnQueues
import com.duckduckgo.mobile.android.vpn.store.PACKET_TYPE_TCP
import com.duckduckgo.mobile.android.vpn.store.PacketPersister
import kotlinx.coroutines.CoroutineScope
import kotlinx.coroutines.delay
import kotlinx.coroutines.launch
import timber.log.Timber
import xyz.hexene.localvpn.ByteBufferPool
import xyz.hexene.localvpn.Packet
import xyz.hexene.localvpn.Packet.TCPHeader.ACK
import xyz.hexene.localvpn.Packet.TCPHeader.PSH
import xyz.hexene.localvpn.Packet.TCPHeader.RST
import xyz.hexene.localvpn.Packet.TCPHeader.SYN
import xyz.hexene.localvpn.TCB
import xyz.hexene.localvpn.TCB.TCBStatus.SYN_RECEIVED
import xyz.hexene.localvpn.TCB.TCBStatus.SYN_SENT
import java.io.IOException
import java.nio.ByteBuffer
import java.nio.channels.CancelledKeyException
import java.nio.channels.SelectionKey
import java.nio.channels.SelectionKey.OP_CONNECT
import java.nio.channels.Selector
import java.nio.channels.SocketChannel
import java.util.concurrent.TimeUnit

class TcpNetworkToDevice(
    private val queues: VpnQueues,
    private val selector: Selector,
    private val tcpSocketWriter: TcpSocketWriter,
    private val packetPersister: PacketPersister,
    private val tcbCloser: TCBCloser,
    private val vpnCoroutineScope: CoroutineScope,
    private val healthMetricCounter: HealthMetricCounter
) : Runnable {

    override fun run() {
        while (!Thread.interrupted()) {
            try {
                networkToDeviceProcessing()
            } catch (e: IOException) {
                Timber.w(e, "Failed to process TCP network-to-device packet")
            } catch (e: CancelledKeyException) {
                Timber.w(e, "Failed to process TCP network-to-device packet")
            } catch (e: InterruptedException) {
                Timber.w(e, "Thread is interrupted")
<<<<<<< HEAD
=======
                return
>>>>>>> 7d8b7c68
            }
        }
    }

    /**
     * Reads data from the network when the selector tells us it has a readable key.
     * When data is read, we add it to the network-to-device queue, which will result in the packet being written back to the TUN.
     */
    private fun networkToDeviceProcessing() {
        val channelsReady = selector.select()

        if (channelsReady == 0) {
            Thread.sleep(10)
            return
        }

        val iterator = selector.selectedKeys().iterator()
        while (iterator.hasNext()) {
            val key = iterator.next()
            iterator.remove()

            kotlin.runCatching {
                if (key.isValid && key.isReadable) {
                    processRead(key)
                } else if (key.isValid && key.isConnectable) {
                    processConnect(key)
                } else if (key.isValid && key.isWritable) {
                    processWrite(key)
                }
            }.onFailure {
                Timber.w(it, "Failure processing selected key for selector")
                key.cancel()
            }
        }
    }

    private fun processWrite(key: SelectionKey) {
        val tcb = key.attachment() as TCB
        Timber.v("Now is the chance to write to the socket %s [isWritable]", tcb.ipAndPort)

        try {
            tcpSocketWriter.writeToSocket(tcb)
        } catch (e: IOException) {
            Timber.w(e, "Failed writing to socket %s", tcb.ipAndPort)
            healthMetricCounter.onSocketChannelWriteError()
        }
    }

    private fun processRead(key: SelectionKey) {
        Timber.v("Got next network-to-device packet [isReadable]")
        val receiveBuffer = ByteBufferPool.acquire()

        val tcb = key.attachment() as TCB

        synchronized(tcb) {
            val packet = tcb.referencePacket
            receiveBuffer.position(packet.totalHeaderSize())

            val channel = key.channel() as SocketChannel
            try {
                val readBytes = channel.read(receiveBuffer)
                Timber.d("Read %d bytes from %s bound for %s/%s", readBytes, tcb.ipAndPort, tcb.requestingAppName, tcb.requestingAppPackage)

                if (endOfStream(readBytes)) {
                    handleEndOfStream(tcb, packet, key)
                    ByteBufferPool.release(receiveBuffer)
                    return
                } else {
                    packetPersister.persistDataReceived(readBytes, PACKET_TYPE_TCP)
                    sendToNetworkToDeviceQueue(packet, receiveBuffer, tcb, readBytes)
                }
            } catch (e: IOException) {
                Timber.w(e, "Network read error")
                healthMetricCounter.onSocketChannelReadError()
                ByteBufferPool.release(receiveBuffer)
                sendReset(packet, tcb)
                return
            }
        }
    }

    private fun sendToNetworkToDeviceQueue(
        packet: Packet,
        receiveBuffer: ByteBuffer,
        tcb: TCB,
        readBytes: Int
    ) {
        Timber.v(
            "Network-to-device packet %s. %d bytes. %s",
            tcb.ipAndPort,
            readBytes,
            logPacketDetails(packet, tcb.sequenceNumberToClient, tcb.acknowledgementNumberToClient)
        )
        packet.updateTcpBuffer(
            receiveBuffer,
            (PSH or ACK).toByte(),
            tcb.sequenceNumberToClient,
            tcb.acknowledgementNumberToClient,
            readBytes
        )

        tcb.sequenceNumberToClient += readBytes
        receiveBuffer.position(tcb.referencePacket.totalHeaderSize() + readBytes)

        offerToNetworkToDeviceQueue(receiveBuffer, tcb, packet)
    }

    private fun handleEndOfStream(
        tcb: TCB,
        packet: Packet,
        key: SelectionKey
    ) {
        Timber.d(
            "Network-to-device end of stream %s. %s %dms after creation %s",
            tcb.ipAndPort,
            tcb.tcbState,
            TimeUnit.NANOSECONDS.toMillis(System.nanoTime() - tcb.creationTime),
            logPacketDetails(packet, tcb.sequenceNumberToClient, tcb.acknowledgementNumberToClient)
        )

        key.cancel()

        TcpStateFlow.socketEndOfStream().events.forEach { event ->
            when (event) {
                is MoveState -> tcb.updateState(event)
                SendFin -> tcb.sendFinToClient(queues, packet, 0, triggeredByServerEndOfStream = true)
                SendReset -> sendReset(packet, tcb)
                is SendDelayedFin -> {
                    vpnCoroutineScope.launch {
                        delay(100)
                        tcb.sendFinToClient(queues, packet, 0, triggeredByServerEndOfStream = true)
                        event.events.forEach { tcb.updateState(it) }
                    }
                }
                else -> Timber.w("Unhandled event for %s for socket end of stream. %s", tcb.ipAndPort, event)
            }
        }
    }

    private fun sendReset(
        packet: Packet,
        tcb: TCB
    ) {
        val buffer = ByteBufferPool.acquire()
        packet.updateTcpBuffer(
            buffer,
            (RST or ACK).toByte(),
            tcb.sequenceNumberToClient,
            tcb.acknowledgementNumberToClient,
            0
        )
        tcb.sequenceNumberToClient++
        offerToNetworkToDeviceQueue(buffer, tcb, packet)

        tcbCloser.closeConnection(tcb)
    }

    private fun processConnect(key: SelectionKey) {
        Timber.v("Got next network-to-device packet [isConnectable]")
        val tcb = key.attachment() as TCB
        val packet = tcb.referencePacket
        val responseBuffer = ByteBufferPool.acquire()
        runCatching {
            if (tcb.channel.finishConnect()) {
                Timber.v("Finished connecting to %s. Sending SYN+ACK.", tcb.ipAndPort)

                tcb.updateState(MoveServerToState(SYN_RECEIVED))
                tcb.updateState(MoveClientToState(SYN_SENT))
                Timber.v("Update TCB %s status: %s", tcb.ipAndPort, tcb.tcbState)

                packet.updateTcpBuffer(
                    responseBuffer,
                    (SYN or ACK).toByte(),
                    tcb.sequenceNumberToClient,
                    tcb.acknowledgementNumberToClient,
                    0
                )

                offerToNetworkToDeviceQueue(responseBuffer, tcb, packet)
                tcb.sequenceNumberToClient++

                tcb.channel.register(selector, OP_NONE)
            } else {
                Timber.v("Not finished connecting yet %s", tcb.ipAndPort)
                ByteBufferPool.release(responseBuffer)
                tcb.channel.register(selector, OP_CONNECT, tcb)
            }
        }.onFailure {
            Timber.w(it, "Failed to process TCP connect %s", tcb.ipAndPort)
            responseBuffer.clear()
            packet.updateTcpBuffer(responseBuffer, RST.toByte(), 0, tcb.acknowledgementNumberToClient, 0)

            offerToNetworkToDeviceQueue(responseBuffer, tcb, packet)

            tcbCloser.closeConnection(tcb)
            // ignore ipv6 connection errors
            // a lot of them can happen specially when in WIFI and traffic should go through IPv4 anyway
            if (packet.isIP4()) {
                healthMetricCounter.onSocketChannelConnectError()
            }
        }
    }

    private fun offerToNetworkToDeviceQueue(
        buffer: ByteBuffer,
        tcb: TCB,
        packet: Packet
    ) {
        logPacket(tcb, packet)
        queues.networkToDevice.offer(buffer)
    }

    private fun logPacket(
        tcb: TCB,
        packet: Packet
    ) {
        Timber.v(
            "New packet. %s. %s. %s. Packet length: %d. Data length: %d",
            tcb.ipAndPort,
            tcb.tcbState,
            logPacketDetails(packet, packet.tcpHeader.sequenceNumber, packet.tcpHeader.acknowledgementNumber),
            packet.ipHeader.totalLength,
            packet.tcpPayloadSize(false)
        )
    }

    private fun endOfStream(readBytes: Int) = readBytes == -1

    companion object {
        private const val OP_NONE = 0
    }
}<|MERGE_RESOLUTION|>--- conflicted
+++ resolved
@@ -73,10 +73,7 @@
                 Timber.w(e, "Failed to process TCP network-to-device packet")
             } catch (e: InterruptedException) {
                 Timber.w(e, "Thread is interrupted")
-<<<<<<< HEAD
-=======
                 return
->>>>>>> 7d8b7c68
             }
         }
     }
